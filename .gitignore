# Ignore client settings file
client.settings

# Ignore stories file except for test_story
stories/*
!stories/sample_story.json
<<<<<<< HEAD
/.project
*.bak
miniconda3/*
*.settings
__pycache__
=======

# Ignore PyCharm project files.
.idea

# Ignore compiled Python files.
*.pyc
>>>>>>> 265cdb80
<|MERGE_RESOLUTION|>--- conflicted
+++ resolved
@@ -4,17 +4,14 @@
 # Ignore stories file except for test_story
 stories/*
 !stories/sample_story.json
-<<<<<<< HEAD
 /.project
 *.bak
 miniconda3/*
 *.settings
 __pycache__
-=======
 
 # Ignore PyCharm project files.
 .idea
 
 # Ignore compiled Python files.
-*.pyc
->>>>>>> 265cdb80
+*.pyc