#!/usr/bin/python3
#==================================================================#
# KoboldAI
# Version: 1.18.1
# By: KoboldAIDev and the KoboldAI Community
#==================================================================#

# External packages
import eventlet
eventlet.monkey_patch(all=True, thread=False, os=False)
import os
os.system("")
__file__ = os.path.dirname(os.path.realpath(__file__))
os.chdir(__file__)
os.environ['EVENTLET_THREADPOOL_SIZE'] = '1'
os.environ['TOKENIZERS_PARALLELISM'] = 'false'
from eventlet import tpool

import logging
from logger import logger, set_logger_verbosity, quiesce_logger

logging.getLogger("urllib3").setLevel(logging.ERROR)

from os import path, getcwd
import time
import re
import json
import collections
import zipfile
import packaging
import packaging.version
import contextlib
import traceback
import threading
import markdown
import bleach
import itertools
import bisect
import functools
import traceback
import inspect
import warnings
from collections.abc import Iterable
from typing import Any, Callable, TypeVar, Tuple, Union, Dict, Set, List, Optional, Type

import requests
import html
import argparse
import sys
import gc

import lupa
import importlib

# KoboldAI
import fileops
import gensettings
from utils import debounce
import utils
import structures
import torch
from transformers import StoppingCriteria, GPT2TokenizerFast, GPT2LMHeadModel, GPTNeoForCausalLM, GPTNeoModel, AutoModelForCausalLM, AutoTokenizer, PreTrainedModel, modeling_utils
from transformers import __version__ as transformers_version
import transformers
try:
    from transformers.models.opt.modeling_opt import OPTDecoder
except:
    pass
import transformers.generation_utils

global tpu_mtj_backend


if lupa.LUA_VERSION[:2] != (5, 4):
    logger.error(f"Please install lupa==1.10. You have lupa {lupa.__version__}.")

patch_causallm_patched = False

# Make sure tqdm progress bars display properly in Colab
from tqdm.auto import tqdm
old_init = tqdm.__init__
def new_init(self, *args, **kwargs):
    old_init(self, *args, **kwargs)
    if(self.ncols == 0 and kwargs.get("ncols") != 0):
        self.ncols = 99
tqdm.__init__ = new_init

# Fix some issues with the OPT tokenizer
from transformers import PreTrainedTokenizerBase
old_pretrainedtokenizerbase_from_pretrained = PreTrainedTokenizerBase.from_pretrained.__func__
@classmethod
def new_pretrainedtokenizerbase_from_pretrained(cls, *args, **kwargs):
    tokenizer = old_pretrainedtokenizerbase_from_pretrained(cls, *args, **kwargs)
    tokenizer._koboldai_header = tokenizer.encode("")
    tokenizer.add_bos_token = False
    tokenizer.add_prefix_space = False
    return tokenizer
PreTrainedTokenizerBase.from_pretrained = new_pretrainedtokenizerbase_from_pretrained

#==================================================================#
# Variables & Storage
#==================================================================#

# Terminal tags for colored text
class colors:
    PURPLE    = '\033[95m'
    BLUE      = '\033[94m'
    CYAN      = '\033[96m'
    GREEN     = '\033[92m'
    YELLOW    = '\033[93m'
    RED       = '\033[91m'
    END       = '\033[0m'
    UNDERLINE = '\033[4m'

# AI models Menu
# This is a dict of lists where they key is the menu name, and the list is the menu items.
# Each item takes the 4 elements, 1: Text to display, 2: Model Name (var.model) or menu name (Key name for another menu),
# 3: the memory requirement for the model, 4: if the item is a menu or not (True/False)
model_menu = {
    'mainmenu': [
        ["Load a model from its directory", "NeoCustom", "", False],
        ["Load an old GPT-2 model (eg CloverEdition)", "GPT2Custom", "", False],
        ["Adventure Models", "adventurelist", "", True],
        ["Novel Models", "novellist", "", True],
        ["NSFW Models", "nsfwlist", "", True],
        ["Untuned OPT", "optlist", "", True],
        ["Untuned GPT-Neo/J", "gptneolist", "", True],
        ["Untuned Fairseq Dense", "fsdlist", "", True],
        ["Untuned Bloom", "bloomlist", "", True],
        ["Untuned XGLM", "xglmlist", "", True],
        ["Untuned GPT2", "gpt2list", "", True],
        ["Online Services", "apilist", "", True],
        ["Read Only (No AI)", "ReadOnly", "", False]
        ],
    'adventurelist': [
        ["Skein 20B", "KoboldAI/GPT-NeoX-20B-Skein", "64GB", False],
        ["Nerys OPT 13B V2 (Hybrid)", "KoboldAI/OPT-13B-Nerys-v2", "32GB", False],
        ["Nerys FSD 13B V2 (Hybrid)", "KoboldAI/fairseq-dense-13B-Nerys-v2", "32GB", False],
        ["Nerys FSD 13B (Hybrid)", "KoboldAI/fairseq-dense-13B-Nerys", "32GB", False],
        ["Skein 6B", "KoboldAI/GPT-J-6B-Skein", "16GB", False],
        ["OPT Nerys 6B V2 (Hybrid)", "KoboldAI/OPT-6B-nerys-v2", "16GB", False],
        ["Adventure 6B", "KoboldAI/GPT-J-6B-Adventure", "16GB", False],
        ["Nerys FSD 2.7B (Hybrid)", "KoboldAI/fairseq-dense-2.7B-Nerys", "8GB", False],
        ["Adventure 2.7B", "KoboldAI/GPT-Neo-2.7B-AID", "8GB", False],
        ["Adventure 1.3B", "KoboldAI/GPT-Neo-1.3B-Adventure", "6GB", False],
        ["Adventure 125M (Mia)", "Merry/AID-Neo-125M", "2GB", False],
        ["Return to Main Menu", "mainmenu", "", True],
        ],
    'novellist': [
        ["Nerys OPT 13B V2 (Hybrid)", "KoboldAI/OPT-13B-Nerys-v2", "32GB", False],
        ["Nerys FSD 13B V2 (Hybrid)", "KoboldAI/fairseq-dense-13B-Nerys-v2", "32GB", False],
        ["Janeway FSD 13B", "KoboldAI/fairseq-dense-13B-Janeway", "32GB", False],
        ["Nerys FSD 13B (Hybrid)", "KoboldAI/fairseq-dense-13B-Nerys", "32GB", False],
        ["OPT Nerys 6B V2 (Hybrid)", "KoboldAI/OPT-6B-nerys-v2", "16GB", False],
        ["Janeway FSD 6.7B", "KoboldAI/fairseq-dense-6.7B-Janeway", "16GB", False],
        ["Janeway Neo 6B", "KoboldAI/GPT-J-6B-Janeway", "16GB", False],
        ["Janeway Neo 2.7B", "KoboldAI/GPT-Neo-2.7B-Janeway", "8GB", False],
        ["Janeway FSD 2.7B", "KoboldAI/fairseq-dense-2.7B-Janeway", "8GB", False],
        ["Nerys FSD 2.7B (Hybrid)", "KoboldAI/fairseq-dense-2.7B-Nerys", "8GB", False],
        ["Horni-LN 2.7B", "KoboldAI/GPT-Neo-2.7B-Horni-LN", "8GB", False],
        ["Picard 2.7B (Older Janeway)", "KoboldAI/GPT-Neo-2.7B-Picard", "8GB", False],
        ["Return to Main Menu", "mainmenu", "", True],
        ],
    'nsfwlist': [
        ["Erebus 20B (NSFW)", "KoboldAI/GPT-NeoX-20B-Erebus", "64GB", False],
        ["Erebus 13B (NSFW)", "KoboldAI/OPT-13B-Erebus", "32GB", False],
        ["Shinen FSD 13B (NSFW)", "KoboldAI/fairseq-dense-13B-Shinen", "32GB", False],
        ["Erebus 6.7B (NSFW)", "KoboldAI/OPT-6.7B-Erebus", "16GB", False],
        ["Shinen FSD 6.7B (NSFW)", "KoboldAI/fairseq-dense-6.7B-Shinen", "16GB", False],
        ["Lit V2 6B (NSFW)", "hakurei/litv2-6B-rev3", "16GB", False],
        ["Lit 6B (NSFW)", "hakurei/lit-6B", "16GB", False],
        ["Shinen 6B (NSFW)", "KoboldAI/GPT-J-6B-Shinen", "16GB", False],
        ["Erebus 2.7B (NSFW)", "KoboldAI/OPT-2.7B-Erebus", "8GB", False],
        ["Horni 2.7B (NSFW)", "KoboldAI/GPT-Neo-2.7B-Horni", "8GB", False],
        ["Shinen 2.7B (NSFW)", "KoboldAI/GPT-Neo-2.7B-Shinen", "8GB", False],
        ["Return to Main Menu", "mainmenu", "", True],
        ],
    'chatlist': [
        ["Convo 6B (Chatbot)", "hitomi-team/convo-6B", "16GB", False],
        ["C1 6B (Chatbot)", "hakurei/c1-6B", "16GB", False],
        ["C1 1.3B (Chatbot)", "iokru/c1-1.3B", "6GB", False],
        ["Return to Main Menu", "mainmenu", "", True],
        ],
    'gptneolist': [
        ["GPT-NeoX 20B", "EleutherAI/gpt-neox-20b", "64GB", False],
        ["GPT-J 6B", "EleutherAI/gpt-j-6B", "16GB", False],
        ["GPT-Neo 2.7B", "EleutherAI/gpt-neo-2.7B", "8GB", False],
        ["GPT-Neo 1.3B", "EleutherAI/gpt-neo-1.3B", "6GB", False],
        ["GPT-Neo 125M", "EleutherAI/gpt-neo-125M", "2GB", False],
        ["Return to Main Menu", "mainmenu", "", True],
        ],
    'gpt2list': [
        ["GPT-2 XL", "gpt2-xl", "6GB", False],
        ["GPT-2 Large", "gpt2-large", "4GB", False],
        ["GPT-2 Med", "gpt2-medium", "2GB", False],
        ["GPT-2", "gpt2", "2GB", False],
        ["Return to Main Menu", "mainmenu", "", True],
        ],
    'bloomlist': [
        ["Bloom 176B", "bigscience/bloom", "", False],
        ["Bloom 7.1B", "bigscience/bloom-7b1", "", False],   
        ["Bloom 3B", "bigscience/bloom-3b", "", False], 
        ["Bloom 1.7B", "bigscience/bloom-1b7", "", False], 
        ["Bloom 560M", "bigscience/bloom-560m", "", False], 
        ["Return to Main Menu", "mainmenu", "", True],
        ],
    'optlist': [
        ["OPT 66B", "facebook/opt-66b", "128GB", False],
        ["OPT 30B", "facebook/opt-30b", "64GB", False],
        ["OPT 13B", "facebook/opt-13b", "32GB", False],
        ["OPT 6.7B", "facebook/opt-6.7b", "16GB", False],
        ["OPT 2.7B", "facebook/opt-2.7b", "8GB", False],
        ["OPT 1.3B", "facebook/opt-1.3b", "4GB", False],
        ["OPT 350M", "facebook/opt-350m", "2GB", False],
        ["OPT 125M", "facebook/opt-125m", "1GB", False],
        ["Return to Main Menu", "mainmenu", "", True],
        ],
    'fsdlist': [
        ["Fairseq Dense 13B", "KoboldAI/fairseq-dense-13B", "32GB", False],
        ["Fairseq Dense 6.7B", "KoboldAI/fairseq-dense-6.7B", "16GB", False],
        ["Fairseq Dense 2.7B", "KoboldAI/fairseq-dense-2.7B", "8GB", False],
        ["Fairseq Dense 1.3B", "KoboldAI/fairseq-dense-1.3B", "4GB", False],
        ["Fairseq Dense 355M", "KoboldAI/fairseq-dense-355M", "2GB", False],
        ["Fairseq Dense 125M", "KoboldAI/fairseq-dense-125M", "1GB", False],
        ["Return to Main Menu", "mainmenu", "", True],
        ],
    'xglmlist': [
        ["XGLM 4.5B (Larger Dataset)", "facebook/xglm-4.5B", "12GB", False],
        ["XGLM 7.5B", "facebook/xglm-7.5B", "18GB", False],
        ["XGLM 2.9B", "facebook/xglm-2.9B", "10GB", False],
        ["XGLM 1.7B", "facebook/xglm-1.7B", "6GB", False],
        ["XGLM 564M", "facebook/xglm-564M", "4GB", False],
        ["Return to Main Menu", "mainmenu", "", True],
        ],
    'apilist': [
        ["GooseAI API (requires API key)", "GooseAI", "", False],
        ["OpenAI API (requires API key)", "OAI", "", False],
        ["InferKit API (requires API key)", "InferKit", "", False],
        # ["KoboldAI Server API (Old Google Colab)", "Colab", "", False],
        ["KoboldAI API", "API", "", False],
        ["KoboldAI Horde", "CLUSTER", "", False],
        ["Return to Main Menu", "mainmenu", "", True],
    ]
    }

class TokenStreamQueue:
    def __init__(self):
        self.probability_buffer = None
        self.queue = []

    def add_text(self, text):
        self.queue.append({
            "decoded": text,
            "probabilities": self.probability_buffer
        })
        self.probability_buffer = None

# Variables
class vars:
    lastact     = ""     # The last action received from the user
    submission  = ""     # Same as above, but after applying input formatting
    lastctx     = ""     # The last context submitted to the generator
    model       = "ReadOnly"     # Model ID string chosen at startup
    online_model = ""     # Used when Model ID is an online service, and there is a secondary option for the actual model name
    model_selected = ""  #selected model in UI
    model_type  = ""     # Model Type (Automatically taken from the model config)
    noai        = False  # Runs the script without starting up the transformers pipeline
    aibusy      = False  # Stops submissions while the AI is working
    max_length  = 1024    # Maximum number of tokens to submit per action
    ikmax       = 3000   # Maximum number of characters to submit to InferKit
    genamt      = 80     # Amount of text for each action to generate
    ikgen       = 200    # Number of characters for InferKit to generate
    rep_pen     = 1.1    # Default generator repetition_penalty
    rep_pen_slope = 0.7  # Default generator repetition penalty slope
    rep_pen_range = 1024 # Default generator repetition penalty range
    temp        = 0.5    # Default generator temperature
    top_p       = 0.9    # Default generator top_p
    top_k       = 0      # Default generator top_k
    top_a       = 0.0    # Default generator top-a
    tfs         = 1.0    # Default generator tfs (tail-free sampling)
    typical     = 1.0    # Default generator typical sampling threshold
    numseqs     = 1     # Number of sequences to ask the generator to create
    full_determinism = False  # Whether or not full determinism is enabled
    seed_specified = False  # Whether or not the current RNG seed was specified by the user (in their settings file)
    seed        = None   # The current RNG seed (as an int), or None if unknown
    gamestarted = False  # Whether the game has started (disables UI elements)
    gamesaved   = True   # Whether or not current game is saved
    serverstarted = False  # Whether or not the Flask server has started
    prompt      = ""     # Prompt
    memory      = ""     # Text submitted to memory field
    authornote  = ""     # Text submitted to Author's Note field
    authornotetemplate = "[Author's note: <|>]"  # Author's note template
    setauthornotetemplate = authornotetemplate  # Saved author's note template in settings
    andepth     = 3      # How far back in history to append author's note
    actions     = structures.KoboldStoryRegister()  # Actions submitted by user and AI
    actions_metadata = {} # List of dictonaries, one dictonary for every action that contains information about the action like alternative options.
                          # Contains at least the same number of items as actions. Back action will remove an item from actions, but not actions_metadata
                          # Dictonary keys are:
                          # Selected Text: (text the user had selected. None when this is a newly generated action)
                          # Alternative Generated Text: {Text, Pinned, Previous Selection, Edited}
                          # 
    worldinfo   = []     # List of World Info key/value objects
    worldinfo_i = []     # List of World Info key/value objects sans uninitialized entries
    worldinfo_u = {}     # Dictionary of World Info UID - key/value pairs
    wifolders_d = {}     # Dictionary of World Info folder UID-info pairs
    wifolders_l = []     # List of World Info folder UIDs
    wifolders_u = {}     # Dictionary of pairs of folder UID - list of WI UID
    modelconfig = {}     # Raw contents of the model's config.json, or empty dictionary if none found
    lua_state   = None   # Lua state of the Lua scripting system
    lua_koboldbridge = None  # `koboldbridge` from bridge.lua
    lua_kobold  = None   # `kobold` from` bridge.lua
    lua_koboldcore = None  # `koboldcore` from bridge.lua
    lua_logname = ...    # Name of previous userscript that logged to terminal
    lua_running = False  # Whether or not Lua is running (i.e. wasn't stopped due to an error)
    lua_edited  = set()  # Set of chunk numbers that were edited from a Lua generation modifier
    lua_deleted = set()  # Set of chunk numbers that were deleted from a Lua generation modifier
    generated_tkns = 0   # If using a backend that supports Lua generation modifiers, how many tokens have already been generated, otherwise 0
    abort       = False  # Whether or not generation was aborted by clicking on the submit button during generation
    compiling   = False  # If using a TPU Colab, this will be set to True when the TPU backend starts compiling and then set to False again
    checking    = False  # Whether or not we are actively checking to see if TPU backend is compiling or not
    sp_changed  = False  # This gets set to True whenever a userscript changes the soft prompt so that check_for_sp_change() can alert the browser that the soft prompt has changed
    spfilename  = ""     # Filename of soft prompt to load, or an empty string if not using a soft prompt
    userscripts = []     # List of userscripts to load
    last_userscripts = []  # List of previous userscript filenames from the previous time userscripts were send via usstatitems
    corescript  = "default.lua"  # Filename of corescript to load
    # badwords    = []     # Array of str/chr values that should be removed from output
    badwordsids = []
    badwordsids_default = [[13460], [6880], [50256], [42496], [4613], [17414], [22039], [16410], [27], [29], [38430], [37922], [15913], [24618], [28725], [58], [47175], [36937], [26700], [12878], [16471], [37981], [5218], [29795], [13412], [45160], [3693], [49778], [4211], [20598], [36475], [33409], [44167], [32406], [29847], [29342], [42669], [685], [25787], [7359], [3784], [5320], [33994], [33490], [34516], [43734], [17635], [24293], [9959], [23785], [21737], [28401], [18161], [26358], [32509], [1279], [38155], [18189], [26894], [6927], [14610], [23834], [11037], [14631], [26933], [46904], [22330], [25915], [47934], [38214], [1875], [14692], [41832], [13163], [25970], [29565], [44926], [19841], [37250], [49029], [9609], [44438], [16791], [17816], [30109], [41888], [47527], [42924], [23984], [49074], [33717], [31161], [49082], [30138], [31175], [12240], [14804], [7131], [26076], [33250], [3556], [38381], [36338], [32756], [46581], [17912], [49146]] # Tokenized array of badwords used to prevent AI artifacting
    badwordsids_neox = [[0], [1], [44162], [9502], [12520], [31841], [36320], [49824], [34417], [6038], [34494], [24815], [26635], [24345], [3455], [28905], [44270], [17278], [32666], [46880], [7086], [43189], [37322], [17778], [20879], [49821], [3138], [14490], [4681], [21391], [26786], [43134], [9336], [683], [48074], [41256], [19181], [29650], [28532], [36487], [45114], [46275], [16445], [15104], [11337], [1168], [5647], [29], [27482], [44965], [43782], [31011], [42944], [47389], [6334], [17548], [38329], [32044], [35487], [2239], [34761], [7444], [1084], [12399], [18990], [17636], [39083], [1184], [35830], [28365], [16731], [43467], [47744], [1138], [16079], [40116], [45564], [18297], [42368], [5456], [18022], [42696], [34476], [23505], [23741], [39334], [37944], [45382], [38709], [33440], [26077], [43600], [34418], [36033], [6660], [48167], [48471], [15775], [19884], [41533], [1008], [31053], [36692], [46576], [20095], [20629], [31759], [46410], [41000], [13488], [30952], [39258], [16160], [27655], [22367], [42767], [43736], [49694], [13811], [12004], [46768], [6257], [37471], [5264], [44153], [33805], [20977], [21083], [25416], [14277], [31096], [42041], [18331], [33376], [22372], [46294], [28379], [38475], [1656], [5204], [27075], [50001], [16616], [11396], [7748], [48744], [35402], [28120], [41512], [4207], [43144], [14767], [15640], [16595], [41305], [44479], [38958], [18474], [22734], [30522], [46267], [60], [13976], [31830], [48701], [39822], [9014], [21966], [31422], [28052], [34607], [2479], [3851], [32214], [44082], [45507], [3001], [34368], [34758], [13380], [38363], [4299], [46802], [30996], [12630], [49236], [7082], [8795], [5218], [44740], [9686], [9983], [45301], [27114], [40125], [1570], [26997], [544], [5290], [49193], [23781], [14193], [40000], [2947], [43781], [9102], [48064], [42274], [18772], [49384], [9884], [45635], [43521], [31258], [32056], [47686], [21760], [13143], [10148], [26119], [44308], [31379], [36399], [23983], [46694], [36134], [8562], [12977], [35117], [28591], [49021], [47093], [28653], [29013], [46468], [8605], [7254], [25896], [5032], [8168], [36893], [38270], [20499], [27501], [34419], [29547], [28571], [36586], [20871], [30537], [26842], [21375], [31148], [27618], [33094], [3291], [31789], [28391], [870], [9793], [41361], [47916], [27468], [43856], [8850], [35237], [15707], [47552], [2730], [41449], [45488], [3073], [49806], [21938], [24430], [22747], [20924], [46145], [20481], [20197], [8239], [28231], [17987], [42804], [47269], [29972], [49884], [21382], [46295], [36676], [34616], [3921], [26991], [27720], [46265], [654], [9855], [40354], [5291], [34904], [44342], [2470], [14598], [880], [19282], [2498], [24237], [21431], [16369], [8994], [44524], [45662], [13663], [37077], [1447], [37786], [30863], [42854], [1019], [20322], [4398], [12159], [44072], [48664], [31547], [18736], [9259], [31], [16354], [21810], [4357], [37982], [5064], [2033], [32871], [47446], [62], [22158], [37387], [8743], [47007], [17981], [11049], [4622], [37916], [36786], [35138], [29925], [14157], [18095], [27829], [1181], [22226], [5709], [4725], [30189], [37014], [1254], [11380], [42989], [696], [24576], [39487], [30119], [1092], [8088], [2194], [9899], [14412], [21828], [3725], [13544], [5180], [44679], [34398], [3891], [28739], [14219], [37594], [49550], [11326], [6904], [17266], [5749], [10174], [23405], [9955], [38271], [41018], [13011], [48392], [36784], [24254], [21687], [23734], [5413], [41447], [45472], [10122], [17555], [15830], [47384], [12084], [31350], [47940], [11661], [27988], [45443], [905], [49651], [16614], [34993], [6781], [30803], [35869], [8001], [41604], [28118], [46462], [46762], [16262], [17281], [5774], [10943], [5013], [18257], [6750], [4713], [3951], [11899], [38791], [16943], [37596], [9318], [18413], [40473], [13208], [16375]]
    badwordsids_opt = [[44717], [46613], [48513], [49923], [50185], [48755], [8488], [43303], [49659], [48601], [49817], [45405], [48742], [49925], [47720], [11227], [48937], [48784], [50017], [42248], [49310], [48082], [49895], [50025], [49092], [49007], [8061], [44226], [0], [742], [28578], [15698], [49784], [46679], [39365], [49281], [49609], [48081], [48906], [46161], [48554], [49670], [48677], [49721], [49632], [48610], [48462], [47457], [10975], [46077], [28696], [48709], [43839], [49798], [49154], [48203], [49625], [48395], [50155], [47161], [49095], [48833], [49420], [49666], [48443], [22176], [49242], [48651], [49138], [49750], [40389], [48021], [21838], [49070], [45333], [40862], [1], [49915], [33525], [49858], [50254], [44403], [48992], [48872], [46117], [49853], [47567], [50206], [41552], [50068], [48999], [49703], [49940], [49329], [47620], [49868], [49962], [2], [44082], [50236], [31274], [50260], [47052], [42645], [49177], [17523], [48691], [49900], [49069], [49358], [48794], [47529], [46479], [48457], [646], [49910], [48077], [48935], [46386], [48902], [49151], [48759], [49803], [45587], [48392], [47789], [48654], [49836], [49230], [48188], [50264], [46844], [44690], [48505], [50161], [27779], [49995], [41833], [50154], [49097], [48520], [50018], [8174], [50084], [49366], [49526], [50193], [7479], [49982], [3]]
    fp32_model  = False  # Whether or not the most recently loaded HF model was in fp32 format
    deletewi    = None   # Temporary storage for UID to delete
    wirmvwhtsp  = False  # Whether to remove leading whitespace from WI entries
    widepth     = 3      # How many historical actions to scan for WI hits
    mode        = "play" # Whether the interface is in play, memory, or edit mode
    editln      = 0      # Which line was last selected in Edit Mode
    gpu_device  = 0      # Which PyTorch device to use when using pure GPU generation
    url         = "https://api.inferkit.com/v1/models/standard/generate" # InferKit API URL
    oaiurl      = "" # OpenAI API URL
    oaiengines  = "https://api.openai.com/v1/engines"
    colaburl    = ""     # Ngrok url for Google Colab mode
    apikey      = ""     # API key to use for InferKit API calls
    oaiapikey   = ""     # API key to use for OpenAI API calls
    cluster_requested_models = [] # The models which we allow to generate during cluster mode
    savedir     = getcwd()+"\\stories"
    hascuda     = False  # Whether torch has detected CUDA on the system
    usegpu      = False  # Whether to launch pipeline with GPU support
    custmodpth  = ""     # Filesystem location of custom model to run
    formatoptns = {'frmttriminc': True, 'frmtrmblln': False, 'frmtrmspch': False, 'frmtadsnsp': True, 'singleline': False}     # Container for state of formatting options
    importnum   = -1     # Selection on import popup list
    importjs    = {}     # Temporary storage for import data
    loadselect  = ""     # Temporary storage for story filename to load
    spselect    = ""     # Temporary storage for soft prompt filename to load
    spmeta      = None   # Metadata of current soft prompt, or None if not using a soft prompt
    sp          = None   # Current soft prompt tensor (as a NumPy array)
    sp_length   = 0      # Length of current soft prompt in tokens, or 0 if not using a soft prompt
    has_genmod  = False  # Whether or not at least one loaded Lua userscript has a generation modifier
    svowname    = ""     # Filename that was flagged for overwrite confirm
    saveow      = False  # Whether or not overwrite confirm has been displayed
    autosave    = False  # Whether or not to automatically save after each action
    genseqs     = []     # Temporary storage for generated sequences
    recentback  = False  # Whether Back button was recently used without Submitting or Retrying after
    recentrng   = None   # If a new random game was recently generated without Submitting after, this is the topic used (as a string), otherwise this is None
    recentrngm  = None   # If a new random game was recently generated without Submitting after, this is the memory used (as a string), otherwise this is None
    useprompt   = False   # Whether to send the full prompt with every submit action
    breakmodel  = False  # For GPU users, whether to use both system RAM and VRAM to conserve VRAM while offering speedup compared to CPU-only
    bmsupported = False  # Whether the breakmodel option is supported (GPT-Neo/GPT-J/XGLM/OPT only, currently)
    nobreakmodel = False  # Something specifically requested Breakmodel to be disabled (For example a models config)
    smandelete  = False  # Whether stories can be deleted from inside the browser
    smanrename  = False  # Whether stories can be renamed from inside the browser
    allowsp     = False  # Whether we are allowed to use soft prompts (by default enabled if we're using GPT-2, GPT-Neo or GPT-J)
    modeldim    = -1     # Embedding dimension of your model (e.g. it's 4096 for GPT-J-6B and 2560 for GPT-Neo-2.7B)
    laststory   = None   # Filename (without extension) of most recent story JSON file we loaded
    regex_sl    = re.compile(r'\n*(?<=.) *\n(.|\n)*')  # Pattern for limiting the output to a single line
    acregex_ai  = re.compile(r'\n* *>(.|\n)*')  # Pattern for matching adventure actions from the AI so we can remove them
    acregex_ui  = re.compile(r'^ *(&gt;.*)$', re.MULTILINE)    # Pattern for matching actions in the HTML-escaped story so we can apply colouring, etc (make sure to encase part to format in parentheses)
    comregex_ai = re.compile(r'(?:\n<\|(?:.|\n)*?\|>(?=\n|$))|(?:<\|(?:.|\n)*?\|>\n?)')  # Pattern for matching comments to remove them before sending them to the AI
    comregex_ui = re.compile(r'(&lt;\|(?:.|\n)*?\|&gt;)')  # Pattern for matching comments in the editor
    sampler_order = utils.default_sampler_order.copy()
    chatmode    = False
    chatname    = "You"
    adventure   = False
    actionmode  = 1
    dynamicscan = False
    host        = False
    nopromptgen = False
    rngpersist  = False
    nogenmod    = False
    welcome     = False  # Custom Welcome Text (False is default)
    newlinemode = "ns"
    quiet       = False # If set will suppress any story text from being printed to the console (will only be seen on the client web page)
    debug       = False # If set to true, will send debug information to the client for display
    lazy_load   = True  # Whether or not to use torch_lazy_loader.py for transformers models in order to reduce CPU memory usage
    use_colab_tpu = os.environ.get("COLAB_TPU_ADDR", "") != "" or os.environ.get("TPU_NAME", "") != ""  # Whether or not we're in a Colab TPU instance or Kaggle TPU instance and are going to use the TPU rather than the CPU
    revision    = None
    standalone = False
    api_tokenizer_id = None
    disable_set_aibusy = False
    disable_input_formatting = False
    disable_output_formatting = False
    output_streaming = True
    token_stream_queue = TokenStreamQueue() # Queue for the token streaming
    show_probs = False # Whether or not to show token probabilities
    show_budget = False # Whether or not to show token probabilities
    configname = None

utils.vars = vars

class Send_to_socketio(object):
    def write(self, bar):
        print(bar, end="")
        time.sleep(0.01)
        try:
            gui_msg = bar.replace(f"{colors.PURPLE}INIT{colors.END}       | ","").replace(" ", "&nbsp;")
            emit('from_server', {'cmd': 'model_load_status', 'data': gui_msg}, broadcast=True)
        except:
            pass
                                
# Set logging level to reduce chatter from Flask
import logging
log = logging.getLogger('werkzeug')
log.setLevel(logging.ERROR)

from flask import Flask, render_template, Response, request, copy_current_request_context, send_from_directory, session, jsonify, abort, redirect
from flask_socketio import SocketIO
from flask_socketio import emit as _emit
from flask_session import Session
from werkzeug.exceptions import HTTPException, NotFound, InternalServerError
import secrets
app = Flask(__name__, root_path=os.getcwd())
app.secret_key = secrets.token_hex()
app.config['SESSION_TYPE'] = 'filesystem'
app.config['TEMPLATES_AUTO_RELOAD'] = True
socketio = SocketIO(app, async_method="eventlet")

old_socketio_on = socketio.on
def new_socketio_on(*a, **k):
    decorator = old_socketio_on(*a, **k)
    def new_decorator(f):
        @functools.wraps(f)
        def g(*a, **k):
            if args.no_ui:
                return
            return f(*a, **k)
        return decorator(g)
    return new_decorator
socketio.on = new_socketio_on

def emit(*args, **kwargs):
    try:
        return _emit(*args, **kwargs)
    except AttributeError:
        return socketio.emit(*args, **kwargs)

# marshmallow/apispec setup
from apispec import APISpec
from apispec.ext.marshmallow import MarshmallowPlugin
from apispec.ext.marshmallow.field_converter import make_min_max_attributes
from apispec_webframeworks.flask import FlaskPlugin
from marshmallow import Schema, fields, validate, EXCLUDE
from marshmallow.exceptions import ValidationError

class KoboldSchema(Schema):
    pass

def new_make_min_max_attributes(validators, min_attr, max_attr) -> dict:
    # Patched apispec function that creates "exclusiveMinimum"/"exclusiveMaximum" OpenAPI attributes insteaed of "minimum"/"maximum" when using validators.Range or validators.Length with min_inclusive=False or max_inclusive=False
    attributes = {}
    min_list = [validator.min for validator in validators if validator.min is not None]
    max_list = [validator.max for validator in validators if validator.max is not None]
    min_inclusive_list = [getattr(validator, "min_inclusive", True) for validator in validators if validator.min is not None]
    max_inclusive_list = [getattr(validator, "max_inclusive", True) for validator in validators if validator.max is not None]
    if min_list:
        if min_attr == "minimum" and not min_inclusive_list[max(range(len(min_list)), key=min_list.__getitem__)]:
            min_attr = "exclusiveMinimum"
        attributes[min_attr] = max(min_list)
    if max_list:
        if min_attr == "maximum" and not max_inclusive_list[min(range(len(max_list)), key=max_list.__getitem__)]:
            min_attr = "exclusiveMaximum"
        attributes[max_attr] = min(max_list)
    return attributes
make_min_max_attributes.__code__ = new_make_min_max_attributes.__code__

def api_format_docstring(f):
    f.__doc__ = eval('f"""{}"""'.format(f.__doc__.replace("\\", "\\\\")))
    return f

def api_catch_out_of_memory_errors(f):
    @functools.wraps(f)
    def decorated(*args, **kwargs):
        try:
            return f(*args, **kwargs)
        except Exception as e:
            if any (s in traceback.format_exc().lower() for s in ("out of memory", "not enough memory")):
                for line in reversed(traceback.format_exc().split("\n")):
                    if any(s in line.lower() for s in ("out of memory", "not enough memory")) and line.count(":"):
                        line = line.split(":", 1)[1]
                        line = re.sub(r"\[.+?\] +data\.", "", line).strip()
                        raise KoboldOutOfMemoryError("KoboldAI ran out of memory: " + line, type="out_of_memory.gpu.cuda" if "cuda out of memory" in line.lower() else "out_of_memory.gpu.hip" if "hip out of memory" in line.lower() else "out_of_memory.tpu.hbm" if "memory space hbm" in line.lower() else "out_of_memory.cpu.default_memory_allocator" if "defaultmemoryallocator" in line.lower() else "out_of_memory.unknown.unknown")
                raise KoboldOutOfMemoryError(type="out_of_memory.unknown.unknown")
            raise e
    return decorated

def api_schema_wrap(f):
    try:
        input_schema: Type[Schema] = next(iter(inspect.signature(f).parameters.values())).annotation
    except:
        HAS_SCHEMA = False
    else:
        HAS_SCHEMA = inspect.isclass(input_schema) and issubclass(input_schema, Schema)
    f = api_format_docstring(f)
    f = api_catch_out_of_memory_errors(f)
    @functools.wraps(f)
    def decorated(*args, **kwargs):
        if HAS_SCHEMA:
            body = request.get_json()
            schema = input_schema.from_dict(input_schema().load(body))
            response = f(schema, *args, **kwargs)
        else:
            response = f(*args, **kwargs)
        if not isinstance(response, Response):
            response = jsonify(response)
        return response
    return decorated

@app.errorhandler(HTTPException)
def handler(e):
    if request.path != "/api" and not request.path.startswith("/api/"):
        return e
    resp = jsonify(detail={"msg": str(e), "type": "generic.error_" + str(e.code)})
    if e.code == 405 and e.valid_methods is not None:
        resp.headers["Allow"] = ", ".join(e.valid_methods)
    return resp, e.code

class KoboldOutOfMemoryError(HTTPException):
    code = 507
    description = "KoboldAI ran out of memory."
    type = "out_of_memory.unknown.unknown"
    def __init__(self, *args, type=None, **kwargs):
        super().__init__(*args, **kwargs)
        if type is not None:
            self.type = type
@app.errorhandler(KoboldOutOfMemoryError)
def handler(e):
    if request.path != "/api" and not request.path.startswith("/api/"):
        return InternalServerError()
    return jsonify(detail={"type": e.type, "msg": e.description}), e.code

@app.errorhandler(ValidationError)
def handler(e):
    if request.path != "/api" and not request.path.startswith("/api/"):
        return InternalServerError()
    return jsonify(detail=e.messages), 422

@app.errorhandler(NotImplementedError)
def handler(e):
    if request.path != "/api" and not request.path.startswith("/api/"):
        return InternalServerError()
    return jsonify(detail={"type": "not_implemented", "msg": str(e).strip()}), 501

api_versions: List[str] = []

class KoboldAPISpec(APISpec):
    class KoboldFlaskPlugin(FlaskPlugin):
        def __init__(self, api: "KoboldAPISpec", *args, **kwargs):
            self._kobold_api_spec = api
            super().__init__(*args, **kwargs)

        def path_helper(self, *args, **kwargs):
            return super().path_helper(*args, **kwargs)[len(self._kobold_api_spec._prefixes[0]):]

    def __init__(self, *args, title: str = "KoboldAI API", openapi_version: str = "3.0.3", version: str = "1.0.0", prefixes: List[str] = None, **kwargs):
        plugins = [KoboldAPISpec.KoboldFlaskPlugin(self), MarshmallowPlugin()]
        self._prefixes = prefixes if prefixes is not None else [""]
        self._kobold_api_spec_version = version
        api_versions.append(version)
        api_versions.sort(key=lambda x: [int(e) for e in x.split(".")])
        super().__init__(*args, title=title, openapi_version=openapi_version, version=version, plugins=plugins, servers=[{"url": self._prefixes[0]}], **kwargs)
        for prefix in self._prefixes:
            app.route(prefix, endpoint="~KoboldAPISpec~" + prefix)(lambda: redirect(request.path + "/docs/"))
            app.route(prefix + "/", endpoint="~KoboldAPISpec~" + prefix + "/")(lambda: redirect("docs/"))
            app.route(prefix + "/docs", endpoint="~KoboldAPISpec~" + prefix + "/docs")(lambda: redirect("docs/"))
            app.route(prefix + "/docs/", endpoint="~KoboldAPISpec~" + prefix + "/docs/")(lambda: render_template("swagger-ui.html", url=self._prefixes[0] + "/openapi.json"))
            app.route(prefix + "/openapi.json", endpoint="~KoboldAPISpec~" + prefix + "/openapi.json")(lambda: jsonify(self.to_dict()))

    def route(self, rule: str, methods=["GET"], **kwargs):
        __F = TypeVar("__F", bound=Callable[..., Any])
        if "strict_slashes" not in kwargs:
            kwargs["strict_slashes"] = False
        def new_decorator(f: __F) -> __F:
            @functools.wraps(f)
            def g(*args, **kwargs):
                global api_version
                api_version = self._kobold_api_spec_version
                try:
                    return f(*args, **kwargs)
                finally:
                    api_version = None
            for prefix in self._prefixes:
                g = app.route(prefix + rule, methods=methods, **kwargs)(g)
            with app.test_request_context():
                self.path(view=g, **kwargs)
            return g
        return new_decorator

    def get(self, rule: str, **kwargs):
        return self.route(rule, methods=["GET"], **kwargs)
    
    def post(self, rule: str, **kwargs):
        return self.route(rule, methods=["POST"], **kwargs)
    
    def put(self, rule: str, **kwargs):
        return self.route(rule, methods=["PUT"], **kwargs)
    
    def patch(self, rule: str, **kwargs):
        return self.route(rule, methods=["PATCH"], **kwargs)
    
    def delete(self, rule: str, **kwargs):
        return self.route(rule, methods=["DELETE"], **kwargs)

tags = [
    {"name": "info", "description": "Metadata about this API"},
    {"name": "generate", "description": "Text generation endpoints"},
    {"name": "model", "description": "Information about the current text generation model"},
    {"name": "story", "description": "Endpoints for managing the story in the KoboldAI GUI"},
    {"name": "world_info", "description": "Endpoints for managing the world info in the KoboldAI GUI"},
    {"name": "config", "description": "Allows you to get/set various setting values"},
]

api_version = None  # This gets set automatically so don't change this value

api_v1 = KoboldAPISpec(
    version="1.1.4",
    prefixes=["/api/v1", "/api/latest"],
    tags=tags,
)

# Returns the expected config filename for the current setup.
# If the model_name is specified, it returns what the settings file would be for that model
def get_config_filename(model_name = None):
    if model_name:
        return(f"settings/{model_name.replace('/', '_')}.settings")
    elif args.configname:
        return(f"settings/{args.configname.replace('/', '_')}.settings")
    elif vars.configname != '':
        return(f"settings/{vars.configname.replace('/', '_')}.settings")
    else:
        logger.warning(f"Empty configfile name sent back. Defaulting to ReadOnly")
        return(f"settings/ReadOnly.settings")
#==================================================================#
# Function to get model selection at startup
#==================================================================#
def sendModelSelection(menu="mainmenu", folder="./models"):
    #If we send one of the manual load options, send back the list of model directories, otherwise send the menu
    if menu in ('NeoCustom', 'GPT2Custom'):
        (paths, breadcrumbs) = get_folder_path_info(folder)
        if vars.host:
            breadcrumbs = []
        menu_list = [[folder, menu, "", False] for folder in paths]
        menu_list.append(["Return to Main Menu", "mainmenu", "", True])
        if os.path.abspath("{}/models".format(os.getcwd())) == os.path.abspath(folder):
            showdelete=True
        else:
            showdelete=False
        emit('from_server', {'cmd': 'show_model_menu', 'data': menu_list, 'menu': menu, 'breadcrumbs': breadcrumbs, "showdelete": showdelete}, broadcast=True)
    else:
        emit('from_server', {'cmd': 'show_model_menu', 'data': model_menu[menu], 'menu': menu, 'breadcrumbs': [], "showdelete": False}, broadcast=True)

def get_folder_path_info(base):
    if base == 'This PC':
        breadcrumbs = [['This PC', 'This PC']]
        paths = [["{}:\\".format(chr(i)), "{}:\\".format(chr(i))] for i in range(65, 91) if os.path.exists("{}:".format(chr(i)))]
    else:
        path = os.path.abspath(base)
        if path[-1] == "\\":
            path = path[:-1]
        breadcrumbs = []
        for i in range(len(path.replace("/", "\\").split("\\"))):
            breadcrumbs.append(["\\".join(path.replace("/", "\\").split("\\")[:i+1]),
                                 path.replace("/", "\\").split("\\")[i]])
        if len(breadcrumbs) == 1:
            breadcrumbs = [["{}:\\".format(chr(i)), "{}:\\".format(chr(i))] for i in range(65, 91) if os.path.exists("{}:".format(chr(i)))]
        else:
            if len([["{}:\\".format(chr(i)), "{}:\\".format(chr(i))] for i in range(65, 91) if os.path.exists("{}:".format(chr(i)))]) > 0:
                breadcrumbs.insert(0, ['This PC', 'This PC'])
        paths = []
        base_path = os.path.abspath(base)
        for item in os.listdir(base_path):
            if os.path.isdir(os.path.join(base_path, item)):
                paths.append([os.path.join(base_path, item), item])
    # Paths/breadcrumbs is a list of lists, where the first element in the sublist is the full path and the second is the folder name
    return (paths, breadcrumbs)


def getModelSelection(modellist):
    print("    #    Model\t\t\t\t\t\tVRAM\n    ========================================================")
    i = 1
    for m in modellist:
        print("    {0} - {1}\t\t\t{2}".format("{:<2}".format(i), m[0].ljust(25), m[2]))
        i += 1
    print(" ");
    modelsel = 0
    vars.model = ''
    while(vars.model == ''):
        modelsel = input("Model #> ")
        if(modelsel.isnumeric() and int(modelsel) > 0 and int(modelsel) <= len(modellist)):
            vars.model = modellist[int(modelsel)-1][1]
        else:
            print("{0}Please enter a valid selection.{1}".format(colors.RED, colors.END))
    
    # Model Lists
    try:
        getModelSelection(eval(vars.model))
    except Exception as e:
        if(vars.model == "Return"):
            getModelSelection(mainmenu)
                
        # If custom model was selected, get the filesystem location and store it
        if(vars.model == "NeoCustom" or vars.model == "GPT2Custom"):
            print("{0}Please choose the folder where pytorch_model.bin is located:{1}\n".format(colors.CYAN, colors.END))
            modpath = fileops.getdirpath(getcwd() + "/models", "Select Model Folder")
        
            if(modpath):
                # Save directory to vars
                vars.custmodpth = modpath
            else:
                # Print error and retry model selection
                print("{0}Model select cancelled!{1}".format(colors.RED, colors.END))
                print("{0}Select an AI model to continue:{1}\n".format(colors.CYAN, colors.END))
                getModelSelection(mainmenu)

def check_if_dir_is_model(path):
    if os.path.exists(path):
        try:
            from transformers import AutoConfig
            model_config = AutoConfig.from_pretrained(path)
        except:
            return False
        return True
    else:
        return False
    
#==================================================================#
# Return all keys in tokenizer dictionary containing char
#==================================================================#
#def gettokenids(char):
#    keys = []
#    for key in vocab_keys:
#        if(key.find(char) != -1):
#            keys.append(key)
#    return keys

#==================================================================#
# Return Model Name
#==================================================================#
def getmodelname():
    if(vars.online_model != ''):
       return(f"{vars.model}/{vars.online_model}")
    if(vars.model in ("NeoCustom", "GPT2Custom", "TPUMeshTransformerGPTJ", "TPUMeshTransformerGPTNeoX")):
        modelname = os.path.basename(os.path.normpath(vars.custmodpth))
        return modelname
    else:
        modelname = vars.model
        return modelname

#==================================================================#
# Breakmodel configuration functions
#==================================================================#
def device_list(n_layers, primary=None, selected=None):
    device_count = torch.cuda.device_count()
    if(device_count < 2):
        primary = None
    gpu_blocks = breakmodel.gpu_blocks + (device_count - len(breakmodel.gpu_blocks))*[0]
    print(f"{colors.YELLOW}       DEVICE ID  |  LAYERS  |  DEVICE NAME{colors.END}")
    for i in range(device_count):
        name = torch.cuda.get_device_name(i)
        if(len(name) > 47):
            name = "..." + name[-44:]
        row_color = colors.END
        sep_color = colors.YELLOW
        print(f"{row_color}{colors.YELLOW + '->' + row_color if i == selected else '  '} {'(primary)' if i == primary else ' '*9} {i:3}  {sep_color}|{row_color}     {gpu_blocks[i]:3}  {sep_color}|{row_color}  {name}{colors.END}")
    row_color = colors.END
    sep_color = colors.YELLOW
    if(utils.HAS_ACCELERATE):
        print(f"{row_color}{colors.YELLOW + '->' + row_color if -1 == selected else '  '} {' '*9} N/A  {sep_color}|{row_color}     {breakmodel.disk_blocks:3}  {sep_color}|{row_color}  (Disk cache){colors.END}")
    print(f"{row_color}   {' '*9} N/A  {sep_color}|{row_color}     {n_layers:3}  {sep_color}|{row_color}  (CPU){colors.END}")

def device_config(config):
    global breakmodel, generator
    import breakmodel
    n_layers = utils.num_layers(config)
    if args.cpu:
        breakmodel.gpu_blocks = [0]*n_layers
        return
    elif(args.breakmodel_gpulayers is not None or (utils.HAS_ACCELERATE and args.breakmodel_disklayers is not None)):
        try:
            if(not args.breakmodel_gpulayers):
                breakmodel.gpu_blocks = []
            else:
                breakmodel.gpu_blocks = list(map(int, args.breakmodel_gpulayers.split(',')))
            assert len(breakmodel.gpu_blocks) <= torch.cuda.device_count()
            s = n_layers
            for i in range(len(breakmodel.gpu_blocks)):
                if(breakmodel.gpu_blocks[i] <= -1):
                    breakmodel.gpu_blocks[i] = s
                    break
                else:
                    s -= breakmodel.gpu_blocks[i]
            assert sum(breakmodel.gpu_blocks) <= n_layers
            n_layers -= sum(breakmodel.gpu_blocks)
            if(args.breakmodel_disklayers is not None):
                assert args.breakmodel_disklayers <= n_layers
                breakmodel.disk_blocks = args.breakmodel_disklayers
                n_layers -= args.breakmodel_disklayers
        except:
            logger.warning("--breakmodel_gpulayers is malformatted. Please use the --help option to see correct usage of --breakmodel_gpulayers. Defaulting to all layers on device 0.")
            breakmodel.gpu_blocks = [n_layers]
            n_layers = 0
    elif(args.breakmodel_layers is not None):
        breakmodel.gpu_blocks = [n_layers - max(0, min(n_layers, args.breakmodel_layers))]
        n_layers -= sum(breakmodel.gpu_blocks)
    elif(args.model is not None):
        logger.info("Breakmodel not specified, assuming GPU 0")
        breakmodel.gpu_blocks = [n_layers]
        n_layers = 0
    else:
        device_count = torch.cuda.device_count()
        if(device_count > 1):
            print(colors.CYAN + "\nPlease select one of your GPUs to be your primary GPU.")
            print("VRAM usage in your primary GPU will be higher than for your other ones.")
            print("It is recommended you make your fastest GPU your primary GPU.")
            device_list(n_layers)
            while(True):
                primaryselect = input("device ID> ")
                if(primaryselect.isnumeric() and 0 <= int(primaryselect) < device_count):
                    breakmodel.primary_device = int(primaryselect)
                    break
                else:
                    print(f"{colors.RED}Please enter an integer between 0 and {device_count-1}.{colors.END}")
        else:
            breakmodel.primary_device = 0

        print(colors.PURPLE + "\nIf you don't have enough VRAM to run the model on a single GPU")
        print("you can split the model between your CPU and your GPU(s), or between")
        print("multiple GPUs if you have more than one.")
        print("By putting more 'layers' on a GPU or CPU, more computations will be")
        print("done on that device and more VRAM or RAM will be required on that device")
        print("(roughly proportional to number of layers).")
        print("It should be noted that GPUs are orders of magnitude faster than the CPU.")
        print(f"This model has{colors.YELLOW} {n_layers} {colors.PURPLE}layers.{colors.END}\n")

        for i in range(device_count):
            device_list(n_layers, primary=breakmodel.primary_device, selected=i)
            print(f"{colors.CYAN}\nHow many of the remaining{colors.YELLOW} {n_layers} {colors.CYAN}layers would you like to put into device {i}?\nYou can also enter -1 to allocate all remaining layers to this device.{colors.END}\n")
            while(True):
                layerselect = input("# of layers> ")
                if((layerselect.isnumeric() or layerselect.strip() == '-1') and -1 <= int(layerselect) <= n_layers):
                    layerselect = int(layerselect)
                    layerselect = n_layers if layerselect == -1 else layerselect
                    breakmodel.gpu_blocks.append(layerselect)
                    n_layers -= layerselect
                    break
                else:
                    print(f"{colors.RED}Please enter an integer between -1 and {n_layers}.{colors.END}")
            if(n_layers == 0):
                break

        if(utils.HAS_ACCELERATE and n_layers > 0):
            device_list(n_layers, primary=breakmodel.primary_device, selected=-1)
            print(f"{colors.CYAN}\nHow many of the remaining{colors.YELLOW} {n_layers} {colors.CYAN}layers would you like to put into the disk cache?\nYou can also enter -1 to allocate all remaining layers to this device.{colors.END}\n")
            while(True):
                layerselect = input("# of layers> ")
                if((layerselect.isnumeric() or layerselect.strip() == '-1') and -1 <= int(layerselect) <= n_layers):
                    layerselect = int(layerselect)
                    layerselect = n_layers if layerselect == -1 else layerselect
                    breakmodel.disk_blocks = layerselect
                    n_layers -= layerselect
                    break
                else:
                    print(f"{colors.RED}Please enter an integer between -1 and {n_layers}.{colors.END}")

    logger.init_ok("Final device configuration:", status="Info")
    device_list(n_layers)

    # If all layers are on the same device, use the old GPU generation mode
    while(len(breakmodel.gpu_blocks) and breakmodel.gpu_blocks[-1] == 0):
        breakmodel.gpu_blocks.pop()
    if(len(breakmodel.gpu_blocks) and breakmodel.gpu_blocks[-1] in (-1, utils.num_layers(config))):
        vars.breakmodel = False
        vars.usegpu = True
        vars.gpu_device = len(breakmodel.gpu_blocks)-1
        return

    if(not breakmodel.gpu_blocks):
        logger.warning("Nothing assigned to a GPU, reverting to CPU only mode")
        import breakmodel
        breakmodel.primary_device = "cpu"
        vars.breakmodel = False
        vars.usegpu = False
        return

def move_model_to_devices(model):
    global generator

    if(not utils.HAS_ACCELERATE and not vars.breakmodel):
        if(vars.usegpu):
            model = model.half().to(vars.gpu_device)
        else:
            model = model.to('cpu').float()
        generator = model.generate
        return

    import breakmodel

    if(utils.HAS_ACCELERATE):
        import accelerate.utils
        for key, value in model.state_dict().items():
            target_dtype = torch.float32 if breakmodel.primary_device == "cpu" else torch.float16
            if(value.dtype is not target_dtype):
                accelerate.utils.set_module_tensor_to_device(model, key, target_dtype)
        disk_blocks = breakmodel.disk_blocks
        gpu_blocks = breakmodel.gpu_blocks
        ram_blocks = len(utils.layers_module_names) - sum(gpu_blocks)
        cumulative_gpu_blocks = tuple(itertools.accumulate(gpu_blocks))
        device_map = {}
        for name in utils.layers_module_names:
            layer = int(name.rsplit(".", 1)[1])
            device = ("disk" if layer < disk_blocks else "cpu") if layer < ram_blocks else bisect.bisect_right(cumulative_gpu_blocks, layer - ram_blocks)
            device_map[name] = device
        for name in utils.get_missing_module_names(model, list(device_map.keys())):
            device_map[name] = breakmodel.primary_device
        breakmodel.dispatch_model_ex(model, device_map, main_device=breakmodel.primary_device, offload_buffers=True, offload_dir="accelerate-disk-cache")
        gc.collect()
        generator = model.generate
        return

    model.half()
    gc.collect()

    if(hasattr(model, "transformer")):
        model.transformer.wte.to(breakmodel.primary_device)
        model.transformer.ln_f.to(breakmodel.primary_device)
        if(hasattr(model, 'lm_head')):
            model.lm_head.to(breakmodel.primary_device)
        if(hasattr(model.transformer, 'wpe')):
            model.transformer.wpe.to(breakmodel.primary_device)
    elif(not hasattr(model.model, "decoder")):
        model.model.embed_tokens.to(breakmodel.primary_device)
        model.model.layer_norm.to(breakmodel.primary_device)
        model.lm_head.to(breakmodel.primary_device)
        model.model.embed_positions.to(breakmodel.primary_device)
    else:
        model.model.decoder.embed_tokens.to(breakmodel.primary_device)
        if(model.model.decoder.project_in is not None):
            model.model.decoder.project_in.to(breakmodel.primary_device)
        if(model.model.decoder.project_out is not None):
            model.model.decoder.project_out.to(breakmodel.primary_device)
        model.model.decoder.embed_positions.to(breakmodel.primary_device)
    gc.collect()
    GPTNeoModel.forward = breakmodel.new_forward_neo
    if("GPTJModel" in globals()):
        GPTJModel.forward = breakmodel.new_forward_neo # type: ignore
    if("XGLMModel" in globals()):
        XGLMModel.forward = breakmodel.new_forward_xglm # type: ignore
    if("OPTDecoder" in globals()):
        OPTDecoder.forward = breakmodel.new_forward_opt # type: ignore
    generator = model.generate
    if(hasattr(model, "transformer")):
        breakmodel.move_hidden_layers(model.transformer)
    elif(not hasattr(model.model, "decoder")):
        breakmodel.move_hidden_layers(model.model, model.model.layers)
    else:
        breakmodel.move_hidden_layers(model.model.decoder, model.model.decoder.layers)

#==================================================================#
#  Allow the models to override some settings
#==================================================================#
def loadmodelsettings():
    try:
        js   = json.loads(str(model_config).partition(' ')[2])
    except Exception as e:
        try:
            try:
                js   = json.load(open(vars.custmodpth + "/config.json", "r"))
            except Exception as e:
                js   = json.load(open(vars.custmodpth.replace('/', '_') + "/config.json", "r"))            
        except Exception as e:
            js   = {}
    if vars.model_type == "xglm" or js.get("compat", "j") == "fairseq_lm":
        vars.newlinemode = "s"  # Default to </s> newline mode if using XGLM
    if vars.model_type == "opt" or vars.model_type == "bloom":
        vars.newlinemode = "ns"  # Handle </s> but don't convert newlines if using Fairseq models that have newlines trained in them
    vars.modelconfig = js
    if("badwordsids" in js):
        vars.badwordsids = js["badwordsids"]
    if("nobreakmodel" in js):
        vars.nobreakmodel = js["nobreakmodel"]
    if("sampler_order" in js):
        sampler_order = vars.sampler_order
        if(len(sampler_order) < 7):
            sampler_order = [6] + sampler_order
        vars.sampler_order = sampler_order
    if("temp" in js):
        vars.temp       = js["temp"]
    if("top_p" in js):
        vars.top_p      = js["top_p"]
    if("top_k" in js):
        vars.top_k      = js["top_k"]
    if("tfs" in js):
        vars.tfs        = js["tfs"]
    if("typical" in js):
        vars.typical    = js["typical"]
    if("top_a" in js):
        vars.top_a      = js["top_a"]
    if("rep_pen" in js):
        vars.rep_pen    = js["rep_pen"]
    if("rep_pen_slope" in js):
        vars.rep_pen_slope = js["rep_pen_slope"]
    if("rep_pen_range" in js):
        vars.rep_pen_range = js["rep_pen_range"]
    if("adventure" in js):
        vars.adventure = js["adventure"]
    if("chatmode" in js):
        vars.chatmode = js["chatmode"]
    if("dynamicscan" in js):
        vars.dynamicscan = js["dynamicscan"]
    if("formatoptns" in js):
        vars.formatoptns = js["formatoptns"]
    if("welcome" in js):
        vars.welcome = js["welcome"]
    if("newlinemode" in js):
        vars.newlinemode = js["newlinemode"]
    if("antemplate" in js):
        vars.setauthornotetemplate = js["antemplate"]
        if(not vars.gamestarted):
            vars.authornotetemplate = vars.setauthornotetemplate

#==================================================================#
#  Take settings from vars and write them to client settings file
#==================================================================#
def savesettings():
     # Build json to write
    js = {}
    js["apikey"]      = vars.apikey
    js["andepth"]     = vars.andepth
    js["sampler_order"] = vars.sampler_order
    js["temp"]        = vars.temp
    js["top_p"]       = vars.top_p
    js["top_k"]       = vars.top_k
    js["tfs"]         = vars.tfs
    js["typical"]     = vars.typical
    js["top_a"]       = vars.top_a
    js["rep_pen"]     = vars.rep_pen
    js["rep_pen_slope"] = vars.rep_pen_slope
    js["rep_pen_range"] = vars.rep_pen_range
    js["genamt"]      = vars.genamt
    js["max_length"]  = vars.max_length
    js["ikgen"]       = vars.ikgen
    js["formatoptns"] = vars.formatoptns
    js["numseqs"]     = vars.numseqs
    js["widepth"]     = vars.widepth
    js["useprompt"]   = vars.useprompt
    js["adventure"]   = vars.adventure
    js["chatmode"]    = vars.chatmode
    js["chatname"]    = vars.chatname
    js["dynamicscan"] = vars.dynamicscan
    js["nopromptgen"] = vars.nopromptgen
    js["rngpersist"]  = vars.rngpersist
    js["nogenmod"]    = vars.nogenmod
    js["fulldeterminism"] = vars.full_determinism
    js["autosave"]    = vars.autosave
    js["welcome"]     = vars.welcome
    js["output_streaming"] = vars.output_streaming
    js["show_probs"] = vars.show_probs
    js["show_budget"] = vars.show_budget

    if(vars.seed_specified):
        js["seed"]    = vars.seed
    else:
        js["seed"]    = None

    js["newlinemode"] = vars.newlinemode

    js["antemplate"]  = vars.setauthornotetemplate

    js["userscripts"] = vars.userscripts
    js["corescript"]  = vars.corescript
    js["softprompt"]  = vars.spfilename

    # Write it
    if not os.path.exists('settings'):
        os.mkdir('settings')
    file = open(get_config_filename(), "w")
    try:
        file.write(json.dumps(js, indent=3))
    finally:
        file.close()

#==================================================================#
#  Don't save settings unless 2 seconds have passed without modification
#==================================================================#
@debounce(2)
def settingschanged():
    logger.info("Saving settings.")
    savesettings()

#==================================================================#
#  Read settings from client file JSON and send to vars
#==================================================================#

def loadsettings():
    if(path.exists("defaults/" + getmodelname().replace('/', '_') + ".settings")):
        # Read file contents into JSON object
        file = open("defaults/" + getmodelname().replace('/', '_') + ".settings", "r")
        js   = json.load(file)
        
        processsettings(js)
        file.close()
    if(path.exists(get_config_filename())):
        # Read file contents into JSON object
        file = open(get_config_filename(), "r")
        js   = json.load(file)
        
        processsettings(js)
        file.close()
        
def processsettings(js):
# Copy file contents to vars
    if("apikey" in js):
        # If the model is the HORDE, then previously saved API key in settings
        # Will always override a new key set.
        if vars.model != "CLUSTER" or vars.apikey == '':
            vars.apikey = js["apikey"]
    if("andepth" in js):
        vars.andepth = js["andepth"]
    if("sampler_order" in js):
        sampler_order = vars.sampler_order
        if(len(sampler_order) < 7):
            sampler_order = [6] + sampler_order
        vars.sampler_order = sampler_order
    if("temp" in js):
        vars.temp = js["temp"]
    if("top_p" in js):
        vars.top_p = js["top_p"]
    if("top_k" in js):
        vars.top_k = js["top_k"]
    if("tfs" in js):
        vars.tfs = js["tfs"]
    if("typical" in js):
        vars.typical = js["typical"]
    if("top_a" in js):
        vars.top_a = js["top_a"]
    if("rep_pen" in js):
        vars.rep_pen = js["rep_pen"]
    if("rep_pen_slope" in js):
        vars.rep_pen_slope = js["rep_pen_slope"]
    if("rep_pen_range" in js):
        vars.rep_pen_range = js["rep_pen_range"]
    if("genamt" in js):
        vars.genamt = js["genamt"]
    if("max_length" in js):
        vars.max_length = js["max_length"]
    if("ikgen" in js):
        vars.ikgen = js["ikgen"]
    if("formatoptns" in js):
        vars.formatoptns = js["formatoptns"]
    if("numseqs" in js):
        vars.numseqs = js["numseqs"]
    if("widepth" in js):
        vars.widepth = js["widepth"]
    if("useprompt" in js):
        vars.useprompt = js["useprompt"]
    if("adventure" in js):
        vars.adventure = js["adventure"]
    if("chatmode" in js):
        vars.chatmode = js["chatmode"]
    if("chatname" in js):
        vars.chatname = js["chatname"]
    if("dynamicscan" in js):
        vars.dynamicscan = js["dynamicscan"]
    if("nopromptgen" in js):
        vars.nopromptgen = js["nopromptgen"]
    if("rngpersist" in js):
        vars.rngpersist = js["rngpersist"]
    if("nogenmod" in js):
        vars.nogenmod = js["nogenmod"]
    if("fulldeterminism" in js):
        vars.full_determinism = js["fulldeterminism"]
    if("autosave" in js):
        vars.autosave = js["autosave"]
    if("newlinemode" in js):
        vars.newlinemode = js["newlinemode"]
    if("welcome" in js):
        vars.welcome = js["welcome"]
    if("output_streaming" in js):
        vars.output_streaming = js["output_streaming"]
    if("show_probs" in js):
        vars.show_probs = js["show_probs"]
    if("show_budget" in js):
        vars.show_budget = js["show_budget"]
    
    if("seed" in js):
        vars.seed = js["seed"]
        if(vars.seed is not None):
            vars.seed_specified = True
        else:
            vars.seed_specified = False
    else:
        vars.seed_specified = False

    if("antemplate" in js):
        vars.setauthornotetemplate = js["antemplate"]
        if(not vars.gamestarted):
            vars.authornotetemplate = vars.setauthornotetemplate
    
    if("userscripts" in js):
        vars.userscripts = []
        for userscript in js["userscripts"]:
            if type(userscript) is not str:
                continue
            userscript = userscript.strip()
            if len(userscript) != 0 and all(q not in userscript for q in ("..", ":")) and all(userscript[0] not in q for q in ("/", "\\")) and os.path.exists(fileops.uspath(userscript)):
                vars.userscripts.append(userscript)

    if("corescript" in js and type(js["corescript"]) is str and all(q not in js["corescript"] for q in ("..", ":")) and all(js["corescript"][0] not in q for q in ("/", "\\"))):
        vars.corescript = js["corescript"]
    else:
        vars.corescript = "default.lua"

#==================================================================#
#  Load a soft prompt from a file
#==================================================================#

def check_for_sp_change():
    while(True):
        time.sleep(0.05)

        if(vars.sp_changed):
            with app.app_context():
                emit('from_server', {'cmd': 'spstatitems', 'data': {vars.spfilename: vars.spmeta} if vars.allowsp and len(vars.spfilename) else {}}, namespace=None, broadcast=True)
            vars.sp_changed = False

        if(vars.token_stream_queue.queue):
            # If emit blocks, waiting for it to complete before clearing could
            # introduce a race condition that drops tokens.
            queued_tokens = list(vars.token_stream_queue.queue)
            vars.token_stream_queue.queue.clear()
            socketio.emit("from_server", {"cmd": "streamtoken", "data": queued_tokens}, namespace=None, broadcast=True)

socketio.start_background_task(check_for_sp_change)

def spRequest(filename):
    if(not vars.allowsp):
        raise RuntimeError("Soft prompts are not supported by your current model/backend")
    
    old_filename = vars.spfilename

    vars.spfilename = ""
    settingschanged()

    if(len(filename) == 0):
        vars.sp = None
        vars.sp_length = 0
        if(old_filename != filename):
            vars.sp_changed = True
        return

    global np
    if 'np' not in globals():
        import numpy as np

    z, version, shape, fortran_order, dtype = fileops.checksp(filename, vars.modeldim)
    if not isinstance(z, zipfile.ZipFile):
        raise RuntimeError(f"{repr(filename)} is not a valid soft prompt file")
    with z.open('meta.json') as f:
        vars.spmeta = json.load(f)
    z.close()

    with np.load(fileops.sppath(filename), allow_pickle=False) as f:
        tensor = f['tensor.npy']

    # If the tensor is in bfloat16 format, convert it to float32
    if(tensor.dtype == 'V2'):
        tensor.dtype = np.uint16
        tensor = np.uint32(tensor) << 16
        tensor.dtype = np.float32

    if(tensor.dtype != np.float16):
        tensor = np.float32(tensor)
    assert not np.isinf(tensor).any() and not np.isnan(tensor).any()

    vars.sp_length = tensor.shape[-2]
    vars.spmeta["n_tokens"] = vars.sp_length

    if(vars.use_colab_tpu or vars.model in ("TPUMeshTransformerGPTJ", "TPUMeshTransformerGPTNeoX")):
        rows = tensor.shape[0]
        padding_amount = tpu_mtj_backend.params["seq"] - (tpu_mtj_backend.params["seq"] % -tpu_mtj_backend.params["cores_per_replica"]) - rows
        tensor = np.pad(tensor, ((0, padding_amount), (0, 0)))
        tensor = tensor.reshape(
            tpu_mtj_backend.params["cores_per_replica"],
            -1,
            tpu_mtj_backend.params.get("d_embed", tpu_mtj_backend.params["d_model"]),
        )
        vars.sp = tpu_mtj_backend.shard_xmap(np.float32(tensor))
    else:
        vars.sp = torch.from_numpy(tensor)

    vars.spfilename = filename
    settingschanged()
    if(old_filename != filename):
            vars.sp_changed = True

#==================================================================#
# Startup
#==================================================================#
def general_startup(override_args=None):
    global args
    # Parsing Parameters
    parser = argparse.ArgumentParser(description="KoboldAI Server")
    parser.add_argument("--remote", action='store_true', help="Optimizes KoboldAI for Remote Play")
    parser.add_argument("--noaimenu", action='store_true', help="Disables the ability to select the AI")
    parser.add_argument("--ngrok", action='store_true', help="Optimizes KoboldAI for Remote Play using Ngrok")
    parser.add_argument("--localtunnel", action='store_true', help="Optimizes KoboldAI for Remote Play using Localtunnel")
    parser.add_argument("--host", action='store_true', help="Optimizes KoboldAI for Remote Play without using a proxy service")
    parser.add_argument("--port", type=int, help="Specify the port on which the application will be joinable")
    parser.add_argument("--aria2_port", type=int, help="Specify the port on which aria2's RPC interface will be open if aria2 is installed (defaults to 6799)")
    parser.add_argument("--model", help="Specify the Model Type to skip the Menu")
    parser.add_argument("--path", help="Specify the Path for local models (For model NeoCustom or GPT2Custom)")
    parser.add_argument("--apikey", help="Specify the API key to use for online services")
    parser.add_argument("--req_model", type=str, action='append', required=False, help="Which models which we allow to generate for us during cluster mode. Can be specified multiple times.")
    parser.add_argument("--revision", help="Specify the model revision for huggingface models (can be a git branch/tag name or a git commit hash)")
    parser.add_argument("--cpu", action='store_true', help="By default unattended launches are on the GPU use this option to force CPU usage.")
    parser.add_argument("--breakmodel", action='store_true', help=argparse.SUPPRESS)
    parser.add_argument("--breakmodel_layers", type=int, help=argparse.SUPPRESS)
    parser.add_argument("--breakmodel_gpulayers", type=str, help="If using a model that supports hybrid generation, this is a comma-separated list that specifies how many layers to put on each GPU device. For example to put 8 layers on device 0, 9 layers on device 1 and 11 layers on device 2, use --beakmodel_gpulayers 8,9,11")
    parser.add_argument("--breakmodel_disklayers", type=int, help="If using a model that supports hybrid generation, this is the number of layers to put in disk cache.")
    parser.add_argument("--override_delete", action='store_true', help="Deleting stories from inside the browser is disabled if you are using --remote and enabled otherwise. Using this option will instead allow deleting stories if using --remote and prevent deleting stories otherwise.")
    parser.add_argument("--override_rename", action='store_true', help="Renaming stories from inside the browser is disabled if you are using --remote and enabled otherwise. Using this option will instead allow renaming stories if using --remote and prevent renaming stories otherwise.")
    parser.add_argument("--configname", help="Force a fixed configuration name to aid with config management.")
    parser.add_argument("--colab", action='store_true', help="Optimize for Google Colab.")
    parser.add_argument("--nobreakmodel", action='store_true', help="Disables Breakmodel support completely.")
    parser.add_argument("--unblock", action='store_true', default=False, help="Unblocks the KoboldAI port to be accessible from other machines without optimizing for remote play (It is recommended to use --host instead)")
    parser.add_argument("--quiet", action='store_true', default=False, help="If present will suppress any story related text from showing on the console")
    parser.add_argument("--no_aria2", action='store_true', default=False, help="Prevents KoboldAI from using aria2 to download huggingface models more efficiently, in case aria2 is causing you issues")
    parser.add_argument("--lowmem", action='store_true', help="Extra Low Memory loading for the GPU, slower but memory does not peak to twice the usage")
    parser.add_argument("--savemodel", action='store_true', help="Saves the model to the models folder even if --colab is used (Allows you to save models to Google Drive)")
    parser.add_argument("--customsettings", help="Preloads arguements from json file. You only need to provide the location of the json file. Use customsettings.json template file. It can be renamed if you wish so that you can store multiple configurations. Leave any settings you want as default as null. Any values you wish to set need to be in double quotation marks")
    parser.add_argument("--no_ui", action='store_true', default=False, help="Disables the GUI and Socket.IO server while leaving the API server running.")
    parser.add_argument('-v', '--verbosity', action='count', default=0, help="The default logging level is ERROR or higher. This value increases the amount of logging seen in your screen")
    parser.add_argument('-q', '--quiesce', action='count', default=0, help="The default logging level is ERROR or higher. This value decreases the amount of logging seen in your screen")

    #args: argparse.Namespace = None
    if "pytest" in sys.modules and override_args is None:
        args = parser.parse_args([])
        return
    if override_args is not None:
        import shlex
        args = parser.parse_args(shlex.split(override_args))
    elif(os.environ.get("KOBOLDAI_ARGS") is not None):
        import shlex
        args = parser.parse_args(shlex.split(os.environ["KOBOLDAI_ARGS"]))
    else:
        args = parser.parse_args()

    set_logger_verbosity(args.verbosity)
    quiesce_logger(args.quiesce)
    if args.customsettings:
        f = open (args.customsettings)
        importedsettings = json.load(f)
        for items in importedsettings:
            if importedsettings[items] is not None:
                setattr(args, items, importedsettings[items])            
        f.close()
    
    if args.no_ui:
        def new_emit(*args, **kwargs):
            return
        old_emit = socketio.emit
        socketio.emit = new_emit

    vars.model = args.model;
    vars.revision = args.revision

    if args.apikey:
        vars.apikey = args.apikey
    if args.req_model:
        vars.cluster_requested_models = args.req_model

    if args.colab:
        args.remote = True;
        args.override_rename = True;
        args.override_delete = True;
        args.nobreakmodel = True;
        args.quiet = True;
        args.lowmem = True;
        args.noaimenu = True;

    if args.quiet:
        vars.quiet = True

    if args.nobreakmodel:
        vars.nobreakmodel = True;

    if args.remote:
        vars.host = True;

    if args.ngrok:
        vars.host = True;

    if args.localtunnel:
        vars.host = True;

    if args.host:
        vars.host = True;

    if args.cpu:
        vars.use_colab_tpu = False

    vars.smandelete = vars.host == args.override_delete
    vars.smanrename = vars.host == args.override_rename

    vars.aria2_port = args.aria2_port or 6799
    
    #Now let's look to see if we are going to force a load of a model from a user selected folder
    if(vars.model == "selectfolder"):
        print("{0}Please choose the folder where pytorch_model.bin is located:{1}\n".format(colors.CYAN, colors.END))
        modpath = fileops.getdirpath(getcwd() + "/models", "Select Model Folder")
    
        if(modpath):
            # Save directory to vars
            vars.model = "NeoCustom"
            vars.custmodpth = modpath
    elif args.model:
        logger.message(f"Welcome to KoboldAI!")
        logger.message(f"You have selected the following Model: {vars.model}")
        if args.path:
            logger.message(f"You have selected the following path for your Model: {args.path}")
            vars.custmodpth = args.path;
            vars.colaburl = args.path + "/request"; # Lets just use the same parameter to keep it simple
#==================================================================#
# Load Model
#==================================================================# 

def tpumtjgetsofttokens():
    soft_tokens = None
    if(vars.sp is None):
        global np
        if 'np' not in globals():
            import numpy as np
        tensor = np.zeros((1, tpu_mtj_backend.params.get("d_embed", tpu_mtj_backend.params["d_model"])), dtype=np.float32)
        rows = tensor.shape[0]
        padding_amount = tpu_mtj_backend.params["seq"] - (tpu_mtj_backend.params["seq"] % -tpu_mtj_backend.params["cores_per_replica"]) - rows
        tensor = np.pad(tensor, ((0, padding_amount), (0, 0)))
        tensor = tensor.reshape(
            tpu_mtj_backend.params["cores_per_replica"],
            -1,
            tpu_mtj_backend.params.get("d_embed", tpu_mtj_backend.params["d_model"]),
        )
        vars.sp = tpu_mtj_backend.shard_xmap(tensor)
    soft_tokens = np.arange(
        tpu_mtj_backend.params["n_vocab"] + tpu_mtj_backend.params["n_vocab_padding"],
        tpu_mtj_backend.params["n_vocab"] + tpu_mtj_backend.params["n_vocab_padding"] + vars.sp_length,
        dtype=np.uint32
    )
    return soft_tokens
 
def get_model_info(model, directory=""):
    # if the model is in the api list
    disk_blocks = 0
    key = False
    breakmodel = False
    gpu = False
    layer_count = None
    key_value = ""
    break_values = []
    url = False
    default_url = None
    models_on_url = False
    multi_online_models = False
    gpu_count = torch.cuda.device_count()
    gpu_names = []
    for i in range(gpu_count):
        gpu_names.append(torch.cuda.get_device_name(i))
    if model in ['Colab', 'API']:
        url = True
    elif model == 'CLUSTER':
        models_on_url = True
        url = True
        key = True
        default_url = 'https://koboldai.net'
        multi_online_models = True
        if path.exists(get_config_filename(model)):
            with open(get_config_filename(model), "r") as file:
                # Check if API key exists
                js = json.load(file)
                if("apikey" in js and js["apikey"] != ""):
                    # API key exists, grab it and close the file
                    key_value = js["apikey"]
                elif 'oaiapikey' in js and js['oaiapikey'] != "":
                    key_value = js["oaiapikey"]
    elif model in [x[1] for x in model_menu['apilist']]:
        if path.exists(get_config_filename(model)):
            with open(get_config_filename(model), "r") as file:
                # Check if API key exists
                js = json.load(file)
                if("apikey" in js and js["apikey"] != ""):
                    # API key exists, grab it and close the file
                    key_value = js["apikey"]
                elif 'oaiapikey' in js and js['oaiapikey'] != "":
                    key_value = js["oaiapikey"]
        key = True
    elif model == 'ReadOnly':
        pass
    elif not utils.HAS_ACCELERATE and not torch.cuda.is_available():
        pass
    elif args.cpu:
        pass
    else:
        layer_count = get_layer_count(model, directory=directory)
        if layer_count is None:
            breakmodel = False
        else:
            breakmodel = True
            if model in ["NeoCustom", "GPT2Custom"]:
                filename = "settings/{}.breakmodel".format(os.path.basename(os.path.normpath(directory)))
            else:
                filename = "settings/{}.breakmodel".format(model.replace("/", "_"))
            if path.exists(filename):
                with open(filename, "r") as file:
                    data = file.read().split("\n")[:2]
                    if len(data) < 2:
                        data.append("0")
                    break_values, disk_blocks = data
                    break_values = break_values.split(",")
            else:
                break_values = [layer_count]
            break_values += [0] * (gpu_count - len(break_values))
    #print("Model_info: {}".format({'cmd': 'selected_model_info', 'key_value': key_value, 'key':key, 
    #                     'gpu':gpu, 'layer_count':layer_count, 'breakmodel':breakmodel, 
    #                     'break_values': break_values, 'gpu_count': gpu_count,
    #                     'url': url, 'gpu_names': gpu_names}))
    emit('from_server', {'cmd': 'selected_model_info', 'key_value': key_value, 'key':key, 
                         'gpu':gpu, 'layer_count':layer_count, 'breakmodel':breakmodel, 
                         'disk_break_value': disk_blocks, 'accelerate': utils.HAS_ACCELERATE,
                         'break_values': break_values, 'gpu_count': gpu_count, 'multi_online_models': multi_online_models,
                         'url': url, 'default_url': default_url, 'gpu_names': gpu_names, 'models_on_url': models_on_url}, broadcast=True)
    if key_value != "":
        get_oai_models(key_value)
    

def get_layer_count(model, directory=""):
    if(model not in ["InferKit", "Colab", "API", "CLUSTER", "OAI", "GooseAI" , "ReadOnly", "TPUMeshTransformerGPTJ"]):
        if(model == "GPT2Custom"):
            with open(os.path.join(directory, "config.json"), "r") as f:
                model_config = json.load(f)
        # Get the model_type from the config or assume a model type if it isn't present
        else:
            if(directory):
                model = directory
            from transformers import AutoConfig
            if(os.path.isdir(model.replace('/', '_'))):
                model_config = AutoConfig.from_pretrained(model.replace('/', '_'), revision=vars.revision, cache_dir="cache")
            elif(os.path.isdir("models/{}".format(model.replace('/', '_')))):
                model_config = AutoConfig.from_pretrained("models/{}".format(model.replace('/', '_')), revision=vars.revision, cache_dir="cache")
            elif(os.path.isdir(directory)):
                model_config = AutoConfig.from_pretrained(directory, revision=vars.revision, cache_dir="cache")
            else:
                model_config = AutoConfig.from_pretrained(model, revision=vars.revision, cache_dir="cache")
        return utils.num_layers(model_config)
    else:
        return None


def get_oai_models(key):
    vars.oaiapikey = key
    if vars.model_selected == 'OAI':
        url = "https://api.openai.com/v1/engines"
    elif vars.model_selected == 'GooseAI':
        url = "https://api.goose.ai/v1/engines"
    else:
        return
        
    # Get list of models from OAI
    logger.init("OAI Engines", status="Retrieving")
    req = requests.get(
        url, 
        headers = {
            'Authorization': 'Bearer '+key
            }
        )
    if(req.status_code == 200):
        engines = req.json()["data"]
        try:
            engines = [[en["id"], "{} ({})".format(en['id'], "Ready" if en["ready"] == True else "Not Ready")] for en in engines]
        except:
            logger.error(engines)
            raise
        
        online_model = ""
        changed=False
        
        #Save the key
        if not path.exists("settings"):
            # If the client settings file doesn't exist, create it
            # Write API key to file
            os.makedirs('settings', exist_ok=True)
        if path.exists(get_config_filename(vars.model_selected)):
            with open(get_config_filename(vars.model_selected), "r") as file:
                js = json.load(file)
                if 'online_model' in js:
                    online_model = js['online_model']
                if "apikey" in js:
                    if js['apikey'] != key:
                        changed=True
        else:
            changed=True
        if changed:
            js={}
            with open(get_config_filename(vars.model_selected), "w") as file:
                js["apikey"] = key
                file.write(json.dumps(js, indent=3))
            
        logger.init_ok("OAI Engines", status="OK")
        emit('from_server', {'cmd': 'oai_engines', 'data': engines, 'online_model': online_model}, broadcast=True)
    else:
        # Something went wrong, print the message and quit since we can't initialize an engine
        logger.init_err("OAI Engines", status="Failed")
        logger.error(req.json())
        emit('from_server', {'cmd': 'errmsg', 'data': req.json()})

def get_cluster_models(msg):
    vars.oaiapikey = msg['key']
    vars.apikey = vars.oaiapikey
    url = msg['url']
    # Get list of models from public cluster
    logger.init("KAI Horde Models", status="Retrieving")
    try:
        req = requests.get("{}/models".format(url))
    except requests.exceptions.ConnectionError:
        logger.init_err("KAI Horde Models", status="Failed")
        logger.error("Provided KoboldAI Horde URL unreachable")
        emit('from_server', {'cmd': 'errmsg', 'data': "Provided KoboldAI Horde URL unreachable"})
        return
    if(not req.ok):
        # Something went wrong, print the message and quit since we can't initialize an engine
        logger.init_err("KAI Horde Models", status="Failed")
        logger.error(req.json())
        emit('from_server', {'cmd': 'errmsg', 'data': req.json()})
        return

    engines = req.json()
    logger.debug(engines)
    try:
        engines = [[en, en] for en in engines]
    except:
        logger.error(engines)
        raise
    
    online_model = ""
    changed=False
    
    #Save the key
    if not path.exists("settings"):
        # If the client settings file doesn't exist, create it
        # Write API key to file
        os.makedirs('settings', exist_ok=True)
    if path.exists(get_config_filename(vars.model_selected)):
        with open(get_config_filename(vars.model_selected), "r") as file:
            js = json.load(file)
            if 'online_model' in js:
                online_model = js['online_model']
            if "apikey" in js:
                if js['apikey'] != vars.oaiapikey:
                    changed=True
    else:
        changed=True
    if changed:
        js={}
        with open(get_config_filename(vars.model_selected), "w") as file:
            js["apikey"] = vars.oaiapikey
            file.write(json.dumps(js, indent=3))
        
    logger.init_ok("KAI Horde Models", status="OK")
    emit('from_server', {'cmd': 'oai_engines', 'data': engines, 'online_model': online_model}, broadcast=True)


# Function to patch transformers to use our soft prompt
def patch_causallm(model):
    from torch.nn import Embedding
    if(getattr(Embedding, "_koboldai_patch_causallm_model", None)):
        Embedding._koboldai_patch_causallm_model = model
        return model
    old_embedding_call = Embedding.__call__
    def new_embedding_call(self, input_ids, *args, **kwargs):
        if(Embedding._koboldai_patch_causallm_model.get_input_embeddings() is not self):
            return old_embedding_call(self, input_ids, *args, **kwargs)
        assert input_ids is not None
        if(vars.sp is not None):
            shifted_input_ids = input_ids - model.config.vocab_size
        input_ids.clamp_(max=model.config.vocab_size-1)
        inputs_embeds = old_embedding_call(self, input_ids, *args, **kwargs)
        if(vars.sp is not None):
            vars.sp = vars.sp.to(inputs_embeds.dtype).to(inputs_embeds.device)
            inputs_embeds = torch.where(
                (shifted_input_ids >= 0)[..., None],
                vars.sp[shifted_input_ids.clamp(min=0)],
                inputs_embeds,
            )
        return inputs_embeds
    Embedding.__call__ = new_embedding_call
    Embedding._koboldai_patch_causallm_model = model
    return model

def patch_transformers_download():
    global transformers
    import copy, requests, tqdm, time
    class Send_to_socketio(object):
        def write(self, bar):
            bar = bar.replace("\r", "").replace("\n", "")
            if bar != "":
                try:
                    print(bar, end="\r")
                    emit('from_server', {'cmd': 'model_load_status', 'data': bar.replace(" ", "&nbsp;")}, broadcast=True)
                    eventlet.sleep(seconds=0)
                except:
                    pass
    def http_get(
        url: str,
        temp_file,
        proxies=None,
        resume_size=0,
        headers=None,
        file_name=None,
    ):
        """
        Download remote file. Do not gobble up errors.
        """
        headers = copy.deepcopy(headers)
        if resume_size > 0:
            headers["Range"] = f"bytes={resume_size}-"
        r = requests.get(url, stream=True, proxies=proxies, headers=headers)
        transformers.utils.hub._raise_for_status(r)
        content_length = r.headers.get("Content-Length")
        total = resume_size + int(content_length) if content_length is not None else None
        # `tqdm` behavior is determined by `utils.logging.is_progress_bar_enabled()`
        # and can be set using `utils.logging.enable/disable_progress_bar()`
        if url[-11:] != 'config.json':
            progress = tqdm.tqdm(
                unit="B",
                unit_scale=True,
                unit_divisor=1024,
                total=total,
                initial=resume_size,
                desc=f"Downloading {file_name}" if file_name is not None else "Downloading",
                file=Send_to_socketio(),
            )
        for chunk in r.iter_content(chunk_size=1024):
            if chunk:  # filter out keep-alive new chunks
                if url[-11:] != 'config.json':
                    progress.update(len(chunk))
                temp_file.write(chunk)
        if url[-11:] != 'config.json':
            progress.close()

    transformers.utils.hub.http_get = http_get
    

def patch_transformers():
    global transformers
    
    patch_transformers_download()
    
    old_from_pretrained = PreTrainedModel.from_pretrained.__func__
    @classmethod
    def new_from_pretrained(cls, pretrained_model_name_or_path, *model_args, **kwargs):
        vars.fp32_model = False
        utils.num_shards = None
        utils.current_shard = 0
        utils.from_pretrained_model_name = pretrained_model_name_or_path
        utils.from_pretrained_index_filename = None
        utils.from_pretrained_kwargs = kwargs
        utils.bar = None
        if not args.no_aria2:
            utils.aria2_hook(pretrained_model_name_or_path, **kwargs)
        return old_from_pretrained(cls, pretrained_model_name_or_path, *model_args, **kwargs)
    PreTrainedModel.from_pretrained = new_from_pretrained
    if(hasattr(modeling_utils, "get_checkpoint_shard_files")):
        old_get_checkpoint_shard_files = modeling_utils.get_checkpoint_shard_files
        def new_get_checkpoint_shard_files(pretrained_model_name_or_path, index_filename, *args, **kwargs):
            utils.num_shards = utils.get_num_shards(index_filename)
            utils.from_pretrained_index_filename = index_filename
            return old_get_checkpoint_shard_files(pretrained_model_name_or_path, index_filename, *args, **kwargs)
        modeling_utils.get_checkpoint_shard_files = new_get_checkpoint_shard_files
        
    # Some versions of transformers 4.17.0.dev0 are affected by
    # https://github.com/huggingface/transformers/issues/15736
    # This is a workaround for those versions of transformers.
    if(transformers_version == "4.17.0.dev0"):
        try:
            from transformers.models.xglm.modeling_xglm import XGLMSinusoidalPositionalEmbedding
        except ImportError:
            pass
        else:
            @torch.no_grad()
            def new_forward(self, input_ids: torch.Tensor = None, inputs_embeds: torch.Tensor = None, past_key_values_length: int = 0):
                bsz, seq_len = inputs_embeds.size()[:-1]
                input_shape = inputs_embeds.size()[:-1]
                sequence_length = input_shape[1]
                position_ids = torch.arange(
                    past_key_values_length + self.padding_idx + 1, past_key_values_length + sequence_length + self.padding_idx + 1, dtype=torch.long, device=inputs_embeds.device
                ).unsqueeze(0).expand(input_shape).contiguous()
                max_pos = self.padding_idx + 1 + seq_len + past_key_values_length
                if max_pos > self.weights.size(0):
                    self.make_weights(max_pos + self.offset, self.embedding_dim, self.padding_idx)
                return self.weights.index_select(0, position_ids.view(-1)).view(bsz, seq_len, -1).detach()
            XGLMSinusoidalPositionalEmbedding.forward = new_forward


    # Fix a bug in OPTForCausalLM where self.lm_head is the wrong size
    if(packaging.version.parse("4.19.0.dev0") <= packaging.version.parse(transformers_version) < packaging.version.parse("4.20.0")):
        try:
            from transformers import OPTForCausalLM, OPTModel
        except ImportError:
            pass
        else:
            # This is the same as the original __init__ but with
            # config.hidden_size
            # replaced with
            # config.word_embed_proj_dim
            def new_init(self, config):
                super(OPTForCausalLM, self).__init__(config)
                self.model = OPTModel(config)
                self.lm_head = torch.nn.Linear(config.word_embed_proj_dim, config.vocab_size, bias=False)
                self.post_init()
            OPTForCausalLM.__init__ = new_init


    # Patch transformers to use our custom logit warpers
    from transformers import LogitsProcessorList, LogitsWarper, LogitsProcessor, TopKLogitsWarper, TopPLogitsWarper, TemperatureLogitsWarper, RepetitionPenaltyLogitsProcessor
    from warpers import AdvancedRepetitionPenaltyLogitsProcessor, TailFreeLogitsWarper, TypicalLogitsWarper, TopALogitsWarper

    def dynamic_processor_wrap(cls, field_name, var_name, cond=None):
        old_call = cls.__call__
        def new_call(self, *args, **kwargs):
            if(not isinstance(field_name, str) and isinstance(field_name, Iterable)):
                conds = []
                for f, v in zip(field_name, var_name):
                    conds.append(getattr(vars, v))
                    setattr(self, f, conds[-1])
            else:
                conds = getattr(vars, var_name)
                setattr(self, field_name, conds)
            assert len(args) == 2
            if(cond is None or cond(conds)):
                return old_call(self, *args, **kwargs)
            return args[1]
        cls.__call__ = new_call
    dynamic_processor_wrap(AdvancedRepetitionPenaltyLogitsProcessor, ("penalty", "penalty_slope", "penalty_range"), ("rep_pen", "rep_pen_slope", "rep_pen_range"), cond=lambda x: x[0] != 1.0)
    dynamic_processor_wrap(TopKLogitsWarper, "top_k", "top_k", cond=lambda x: x > 0)
    dynamic_processor_wrap(TopALogitsWarper, "top_a", "top_a", cond=lambda x: x > 0.0)
    dynamic_processor_wrap(TopPLogitsWarper, "top_p", "top_p", cond=lambda x: x < 1.0)
    dynamic_processor_wrap(TailFreeLogitsWarper, "tfs", "tfs", cond=lambda x: x < 1.0)
    dynamic_processor_wrap(TypicalLogitsWarper, "typical", "typical", cond=lambda x: x < 1.0)
    dynamic_processor_wrap(TemperatureLogitsWarper, "temperature", "temp", cond=lambda x: x != 1.0)

    class LuaLogitsProcessor(LogitsProcessor):

        def __init__(self):
            pass

        def __call__(self, input_ids: torch.LongTensor, scores: torch.FloatTensor) -> torch.FloatTensor:
            assert scores.ndim == 2
            assert input_ids.ndim == 2
            self.regeneration_required = False
            self.halt = False

            if(vars.standalone):
                return scores

            scores_shape = scores.shape
            scores_list = scores.tolist()
            vars.lua_koboldbridge.logits = vars.lua_state.table()
            for r, row in enumerate(scores_list):
                vars.lua_koboldbridge.logits[r+1] = vars.lua_state.table(*row)
            vars.lua_koboldbridge.vocab_size = scores_shape[-1]

            execute_genmod()

            scores = torch.tensor(
                tuple(tuple(row.values()) for row in vars.lua_koboldbridge.logits.values()),
                device=scores.device,
                dtype=scores.dtype,
            )
            assert scores.shape == scores_shape

            return scores

    from torch.nn import functional as F

    class ProbabilityVisualizerLogitsProcessor(LogitsProcessor):
        def __init__(self):
            pass

        def __call__(self, input_ids: torch.LongTensor, scores: torch.FloatTensor) -> torch.FloatTensor:
            assert scores.ndim == 2
            assert input_ids.ndim == 2

            if vars.numseqs > 1 or not vars.show_probs:
                return scores

            probs = F.softmax(scores, dim = -1).cpu().numpy()[0]

            token_prob_info = []
            for token_id, score in sorted(enumerate(probs), key=lambda x: x[1], reverse=True)[:8]:
                token_prob_info.append({
                    "tokenId": token_id,
                    "decoded": utils.decodenewlines(tokenizer.decode(token_id)),
                    "score": float(score),
                })

            vars.token_stream_queue.probability_buffer = token_prob_info
            return scores
    
    def new_get_logits_processor(*args, **kwargs) -> LogitsProcessorList:
        processors = new_get_logits_processor.old_get_logits_processor(*args, **kwargs)
        processors.insert(0, LuaLogitsProcessor())
        processors.append(ProbabilityVisualizerLogitsProcessor())
        return processors
    new_get_logits_processor.old_get_logits_processor = transformers.generation_utils.GenerationMixin._get_logits_processor
    transformers.generation_utils.GenerationMixin._get_logits_processor = new_get_logits_processor

    class KoboldLogitsWarperList(LogitsProcessorList):
        def __init__(self, beams: int = 1, **kwargs):
            self.__warper_list: List[LogitsWarper] = []
            self.__warper_list.append(TopKLogitsWarper(top_k=1, min_tokens_to_keep=1 + (beams > 1)))
            self.__warper_list.append(TopALogitsWarper(top_a=0.5, min_tokens_to_keep=1 + (beams > 1)))
            self.__warper_list.append(TopPLogitsWarper(top_p=0.5, min_tokens_to_keep=1 + (beams > 1)))
            self.__warper_list.append(TailFreeLogitsWarper(tfs=0.5, min_tokens_to_keep=1 + (beams > 1)))
            self.__warper_list.append(TypicalLogitsWarper(typical=0.5, min_tokens_to_keep=1 + (beams > 1)))
            self.__warper_list.append(TemperatureLogitsWarper(temperature=0.5))
            self.__warper_list.append(AdvancedRepetitionPenaltyLogitsProcessor())

        def __call__(self, input_ids: torch.LongTensor, scores: torch.FloatTensor, *args, **kwargs):
            sampler_order = vars.sampler_order[:]
            if len(sampler_order) < 7:  # Add repetition penalty at beginning if it's not present
                sampler_order = [6] + sampler_order
            for k in sampler_order:
                scores = self.__warper_list[k](input_ids, scores, *args, **kwargs)
            return scores

    def new_get_logits_warper(beams: int = 1,) -> LogitsProcessorList:
        return KoboldLogitsWarperList(beams=beams)
    
    def new_sample(self, *args, **kwargs):
        assert kwargs.pop("logits_warper", None) is not None
        kwargs["logits_warper"] = new_get_logits_warper(
            beams=1,
        )
        if(vars.newlinemode == "s") or (vars.newlinemode == "ns"):
            kwargs["eos_token_id"] = -1
            kwargs.setdefault("pad_token_id", 2)
        return new_sample.old_sample(self, *args, **kwargs)
    new_sample.old_sample = transformers.generation_utils.GenerationMixin.sample
    transformers.generation_utils.GenerationMixin.sample = new_sample


    # Allow bad words filter to ban <|endoftext|> token
    import transformers.generation_logits_process
    def new_init(self, bad_words_ids: List[List[int]], eos_token_id: int):
        return new_init.old_init(self, bad_words_ids, -1)
    new_init.old_init = transformers.generation_logits_process.NoBadWordsLogitsProcessor.__init__
    transformers.generation_logits_process.NoBadWordsLogitsProcessor.__init__ = new_init

    class TokenStreamer(StoppingCriteria):
        # A StoppingCriteria is used here because it seems to run after
        # everything has been evaluated score-wise. 
        def __init__(self, tokenizer):
            self.tokenizer = tokenizer

        def __call__(
            self,
            input_ids: torch.LongTensor,
            scores: torch.FloatTensor,
            **kwargs,
        ) -> bool:
            # Do not intermingle multiple generations' outputs!
            if vars.numseqs > 1:
                return False

            if not (vars.show_probs or vars.output_streaming):
                return False

            tokenizer_text = utils.decodenewlines(tokenizer.decode(input_ids[0, -1]))
            vars.token_stream_queue.add_text(tokenizer_text)
            return False


    # Sets up dynamic world info scanner
    class DynamicWorldInfoScanCriteria(StoppingCriteria):
        def __init__(
            self,
            tokenizer,
            excluded_world_info: List[Set],
        ):
            self.regeneration_required = False
            self.halt = False
            self.tokenizer = tokenizer
            self.excluded_world_info = excluded_world_info
        def __call__(
            self,
            input_ids: torch.LongTensor,
            scores: torch.FloatTensor,
            **kwargs,
        ) -> bool:
            vars.generated_tkns += 1
            if(not vars.standalone and vars.lua_koboldbridge.generated_cols and vars.generated_tkns != vars.lua_koboldbridge.generated_cols):
                raise RuntimeError(f"Inconsistency detected between KoboldAI Python and Lua backends ({vars.generated_tkns} != {vars.lua_koboldbridge.generated_cols})")
            if(vars.abort or vars.generated_tkns >= vars.genamt):
                self.regeneration_required = False
                self.halt = False
                return True
            if(vars.standalone):
                return False

            assert input_ids.ndim == 2
            assert len(self.excluded_world_info) == input_ids.shape[0]
            self.regeneration_required = vars.lua_koboldbridge.regeneration_required
            self.halt = not vars.lua_koboldbridge.generating
            vars.lua_koboldbridge.regeneration_required = False

            for i in range(vars.numseqs):
                vars.lua_koboldbridge.generated[i+1][vars.generated_tkns] = int(input_ids[i, -1].item())

            if(not vars.dynamicscan):
                return self.regeneration_required or self.halt
            tail = input_ids[..., -vars.generated_tkns:]
            for i, t in enumerate(tail):
                decoded = utils.decodenewlines(tokenizer.decode(t))
                _, found = checkworldinfo(decoded, force_use_txt=True, actions=vars._actions)
                found -= self.excluded_world_info[i]
                if(len(found) != 0):
                    self.regeneration_required = True
                    break
            return self.regeneration_required or self.halt
    old_get_stopping_criteria = transformers.generation_utils.GenerationMixin._get_stopping_criteria
    def new_get_stopping_criteria(self, *args, **kwargs):
        stopping_criteria = old_get_stopping_criteria(self, *args, **kwargs)
        global tokenizer
        self.kai_scanner = DynamicWorldInfoScanCriteria(
            tokenizer=tokenizer,
            excluded_world_info=self.kai_scanner_excluded_world_info,
        )
        token_streamer = TokenStreamer(tokenizer=tokenizer)

        stopping_criteria.insert(0, self.kai_scanner)
        stopping_criteria.insert(0, token_streamer)
        return stopping_criteria
    transformers.generation_utils.GenerationMixin._get_stopping_criteria = new_get_stopping_criteria

def reset_model_settings():
    vars.socketio = socketio
    vars.max_length  = 1024    # Maximum number of tokens to submit per action
    vars.ikmax       = 3000    # Maximum number of characters to submit to InferKit
    vars.genamt      = 80      # Amount of text for each action to generate
    vars.ikgen       = 200     # Number of characters for InferKit to generate
    vars.rep_pen     = 1.1     # Default generator repetition_penalty
    vars.rep_pen_slope = 0.7   # Default generator repetition penalty slope
    vars.rep_pen_range = 1024  # Default generator repetition penalty range
    vars.temp        = 0.5     # Default generator temperature
    vars.top_p       = 0.9     # Default generator top_p
    vars.top_k       = 0       # Default generator top_k
    vars.top_a       = 0.0     # Default generator top-a
    vars.tfs         = 1.0     # Default generator tfs (tail-free sampling)
    vars.typical     = 1.0     # Default generator typical sampling threshold
    vars.numseqs     = 1       # Number of sequences to ask the generator to create
    vars.generated_tkns = 0    # If using a backend that supports Lua generation modifiers, how many tokens have already been generated, otherwise 0
    vars.badwordsids = []
    vars.fp32_model  = False  # Whether or not the most recently loaded HF model was in fp32 format
    vars.modeldim    = -1     # Embedding dimension of your model (e.g. it's 4096 for GPT-J-6B and 2560 for GPT-Neo-2.7B)
    vars.sampler_order = [6, 0, 1, 2, 3, 4, 5]
    vars.newlinemode = "n"
    vars.revision    = None

def load_model(use_gpu=True, gpu_layers=None, disk_layers=None, initial_load=False, online_model="", use_breakmodel_args=False, breakmodel_args_default_to_cpu=False):
    global model
    global generator
    global torch
    global model_config
    global GPT2TokenizerFast
    global tokenizer
    if(initial_load):
        use_breakmodel_args = True
    reset_model_settings()
    if not utils.HAS_ACCELERATE:
        disk_layers = None
    vars.noai = False
    if not use_breakmodel_args:
        set_aibusy(True)
        if vars.model != 'ReadOnly':
            emit('from_server', {'cmd': 'model_load_status', 'data': "Loading {}".format(vars.model)}, broadcast=True)
            #Have to add a sleep so the server will send the emit for some reason
            time.sleep(0.1)
    if gpu_layers is not None:
        args.breakmodel_gpulayers = gpu_layers
    elif use_breakmodel_args:
        gpu_layers = args.breakmodel_gpulayers
    if breakmodel_args_default_to_cpu and gpu_layers is None:
        gpu_layers = args.breakmodel_gpulayers = []
    if disk_layers is not None:
        args.breakmodel_disklayers = int(disk_layers)
    elif use_breakmodel_args:
        disk_layers = args.breakmodel_disklayers
    if breakmodel_args_default_to_cpu and disk_layers is None:
        disk_layers = args.breakmodel_disklayers = 0
    
    #We need to wipe out the existing model and refresh the cuda cache
    model = None
    generator = None
    model_config = None
    vars.online_model = ''
    with torch.no_grad():
        with warnings.catch_warnings():
            warnings.filterwarnings("ignore", message="torch.distributed.reduce_op is deprecated")
            for tensor in gc.get_objects():
                try:
                    if torch.is_tensor(tensor):
                        tensor.set_(torch.tensor((), device=tensor.device, dtype=tensor.dtype))
                except:
                    pass
    gc.collect()
    try:
        torch.cuda.empty_cache()
    except:
        pass
        
    #Reload our badwords
    vars.badwordsids = vars.badwordsids_default
    
    if online_model == "":
        vars.configname = vars.model.replace('/', '_')
    #Let's set the GooseAI or OpenAI server URLs if that's applicable
    else:
        vars.online_model = online_model
        # Swap OAI Server if GooseAI was selected
        if(vars.model == "GooseAI"):
            vars.oaiengines = "https://api.goose.ai/v1/engines"
            vars.model = "OAI"
            vars.configname = f"GooseAI_{online_model.replace('/', '_')}"
        elif(vars.model == "CLUSTER") and type(online_model) is list:
                if len(online_model) != 1:
                    vars.configname = vars.model
                else:
                    vars.configname = f"{vars.model}_{online_model[0].replace('/', '_')}"
        else:
            vars.configname = f"{vars.model}_{online_model.replace('/', '_')}"
        if path.exists(get_config_filename()):
            changed=False
            with open(get_config_filename(), "r") as file:
                # Check if API key exists
                js = json.load(file)
                if 'online_model' in js:
                    if js['online_model'] != online_model:
                        changed=True
                        js['online_model'] = online_model
                else:
                    changed=True
                    js['online_model'] = online_model
            if changed:
                with open(get_config_filename(), "w") as file:
                    file.write(json.dumps(js, indent=3))

        # Swap OAI Server if GooseAI was selected
        if(vars.model == "GooseAI"):
            vars.oaiengines = "https://api.goose.ai/v1/engines"
            vars.model = "OAI"
            args.configname = "GooseAI" + "/" + online_model
        elif vars.model != "CLUSTER":
            args.configname = vars.model + "/" + online_model
        vars.oaiurl = vars.oaiengines + "/{0}/completions".format(online_model)
    
    
    # If transformers model was selected & GPU available, ask to use CPU or GPU
    if(vars.model not in ["InferKit", "Colab", "API", "CLUSTER", "OAI", "GooseAI" , "ReadOnly", "TPUMeshTransformerGPTJ", "TPUMeshTransformerGPTNeoX"]):
        vars.allowsp = True
        # Test for GPU support
        
        # Make model path the same as the model name to make this consistent with the other loading method if it isn't a known model type
        # This code is not just a workaround for below, it is also used to make the behavior consistent with other loading methods - Henk717
        if(not vars.model in ["NeoCustom", "GPT2Custom"]):
            vars.custmodpth = vars.model
        elif(vars.model == "NeoCustom"):
            vars.model = os.path.basename(os.path.normpath(vars.custmodpth))

        # Get the model_type from the config or assume a model type if it isn't present
        from transformers import AutoConfig
        if(os.path.isdir(vars.custmodpth.replace('/', '_'))):
            try:
                model_config = AutoConfig.from_pretrained(vars.custmodpth.replace('/', '_'), revision=vars.revision, cache_dir="cache")
                vars.model_type = model_config.model_type
            except ValueError as e:
                vars.model_type = "not_found"
        elif(os.path.isdir("models/{}".format(vars.custmodpth.replace('/', '_')))):
            try:
                model_config = AutoConfig.from_pretrained("models/{}".format(vars.custmodpth.replace('/', '_')), revision=vars.revision, cache_dir="cache")
                vars.model_type = model_config.model_type
            except ValueError as e:
                vars.model_type = "not_found"
        else:
            try:
                model_config = AutoConfig.from_pretrained(vars.custmodpth, revision=vars.revision, cache_dir="cache")
                vars.model_type = model_config.model_type
            except ValueError as e:
                vars.model_type = "not_found"
        if(vars.model_type == "not_found" and vars.model == "NeoCustom"):
            vars.model_type = "gpt_neo"
        elif(vars.model_type == "not_found" and vars.model == "GPT2Custom"):
            vars.model_type = "gpt2"
        elif(vars.model_type == "not_found"):
            logger.warning("No model type detected, assuming Neo (If this is a GPT2 model use the other menu option or --model GPT2Custom)")
            vars.model_type = "gpt_neo"

    if(not vars.use_colab_tpu and vars.model not in ["InferKit", "Colab", "API", "CLUSTER", "OAI", "GooseAI" , "ReadOnly", "TPUMeshTransformerGPTJ", "TPUMeshTransformerGPTNeoX"]):
        loadmodelsettings()
        loadsettings()
        logger.init("GPU support", status="Searching")
        vars.hascuda = torch.cuda.is_available()
        vars.bmsupported = (utils.HAS_ACCELERATE or vars.model_type in ("gpt_neo", "gptj", "xglm", "opt")) and not vars.nobreakmodel
        if(args.breakmodel is not None and args.breakmodel):
            logger.warning("--breakmodel is no longer supported. Breakmodel mode is now automatically enabled when --breakmodel_gpulayers is used (see --help for details).")
        if(args.breakmodel_layers is not None):
            logger.warning("--breakmodel_layers is deprecated. Use --breakmodel_gpulayers instead (see --help for details).")
        if(args.model and vars.bmsupported and not args.breakmodel_gpulayers and not args.breakmodel_layers and (not utils.HAS_ACCELERATE or not args.breakmodel_disklayers)):
            logger.warning("Model launched without the --breakmodel_gpulayers argument, defaulting to GPU only mode.")
            vars.bmsupported = False
        if(not vars.bmsupported and (args.breakmodel_gpulayers is not None or args.breakmodel_layers is not None or args.breakmodel_disklayers is not None)):
            logger.warning("This model does not support hybrid generation. --breakmodel_gpulayers will be ignored.")
        if(vars.hascuda):
            logger.init_ok("GPU support", status="Found")
        else:
            logger.init_warn("GPU support", status="Not Found")
        
        if args.cpu:
            vars.usegpu = False
            gpu_layers = None
            disk_layers = None
            vars.breakmodel = False
        elif vars.hascuda:
            if(vars.bmsupported):
                vars.usegpu = False
                vars.breakmodel = True
            else:
                vars.breakmodel = False
                vars.usegpu = True


    # Ask for API key if InferKit was selected
    if(vars.model == "InferKit"):
        vars.apikey = vars.oaiapikey
                    
    # Swap OAI Server if GooseAI was selected
    if(vars.model == "GooseAI"):
        vars.oaiengines = "https://api.goose.ai/v1/engines"
        vars.model = "OAI"
        vars.configname = "GooseAI"

    # Ask for API key if OpenAI was selected
    if(vars.model == "OAI"):
        if not vars.configname:
            vars.configname = "OAI"
        
    if(vars.model == "ReadOnly"):
        vars.noai = True

    # Start transformers and create pipeline
    if(not vars.use_colab_tpu and vars.model not in ["InferKit", "Colab", "API", "CLUSTER", "OAI", "GooseAI" , "ReadOnly", "TPUMeshTransformerGPTJ", "TPUMeshTransformerGPTNeoX"]):
        if(not vars.noai):
            logger.init("Transformers", status='Starting')
            for m in ("GPTJModel", "XGLMModel"):
                try:
                    globals()[m] = getattr(__import__("transformers"), m)
                except:
                    pass

            # Lazy loader
            import torch_lazy_loader
            def get_lazy_load_callback(n_layers, convert_to_float16=True):
                if not vars.lazy_load:
                    return

                from tqdm.auto import tqdm

                global breakmodel
                import breakmodel

                if utils.HAS_ACCELERATE:
                    import accelerate.utils

                if args.breakmodel_disklayers is not None:
                    breakmodel.disk_blocks = args.breakmodel_disklayers

                disk_blocks = breakmodel.disk_blocks
                gpu_blocks = breakmodel.gpu_blocks
                ram_blocks = ram_blocks = n_layers - sum(gpu_blocks)
                cumulative_gpu_blocks = tuple(itertools.accumulate(gpu_blocks))

                def lazy_load_callback(model_dict: Dict[str, Union[torch_lazy_loader.LazyTensor, torch.Tensor]], f, **_):
                    if lazy_load_callback.nested:
                        return
                    lazy_load_callback.nested = True

                    device_map: Dict[str, Union[str, int]] = {}

                    @functools.lru_cache(maxsize=None)
                    def get_original_key(key):
                        return max((original_key for original_key in utils.module_names if original_key.endswith(key)), key=len)

                    for key, value in model_dict.items():
                        original_key = get_original_key(key)
                        if isinstance(value, torch_lazy_loader.LazyTensor) and not any(original_key.startswith(n) for n in utils.layers_module_names):
                            device_map[key] = vars.gpu_device if vars.hascuda and vars.usegpu else "cpu" if not vars.hascuda or not vars.breakmodel else breakmodel.primary_device
                        else:
                            layer = int(max((n for n in utils.layers_module_names if original_key.startswith(n)), key=len).rsplit(".", 1)[1])
                            device = vars.gpu_device if vars.hascuda and vars.usegpu else "disk" if layer < disk_blocks and layer < ram_blocks else "cpu" if not vars.hascuda or not vars.breakmodel else "shared" if layer < ram_blocks else bisect.bisect_right(cumulative_gpu_blocks, layer - ram_blocks)
                            device_map[key] = device

                    if utils.num_shards is None or utils.current_shard == 0:
                        utils.offload_index = {}
                        if utils.HAS_ACCELERATE:
                            if os.path.isdir("accelerate-disk-cache"):
                                # Delete all of the files in the disk cache folder without deleting the folder itself to allow people to create symbolic links for this folder
                                # (the folder doesn't contain any subfolders so os.remove will do just fine)
                                for filename in os.listdir("accelerate-disk-cache"):
                                    try:
                                        os.remove(os.path.join("accelerate-disk-cache", filename))
                                    except OSError:
                                        pass
                            os.makedirs("accelerate-disk-cache", exist_ok=True)
                        if utils.num_shards is not None:
                            num_tensors = len(utils.get_sharded_checkpoint_num_tensors(utils.from_pretrained_model_name, utils.from_pretrained_index_filename, **utils.from_pretrained_kwargs))
                        else:
                            num_tensors = len(device_map)
                        utils.bar = tqdm(total=num_tensors, desc=f"{colors.PURPLE}INIT{colors.END}       | Loading model tensors", file=Send_to_socketio())

                    with zipfile.ZipFile(f, "r") as z:
                        try:
                            last_storage_key = None
                            f = None
                            current_offset = 0
                            able_to_pin_layers = True
                            if utils.num_shards is not None:
                                utils.current_shard += 1
                            for key in sorted(device_map.keys(), key=lambda k: (model_dict[k].key, model_dict[k].seek_offset)):
                                storage_key = model_dict[key].key
                                if storage_key != last_storage_key or model_dict[key].seek_offset < current_offset:
                                    last_storage_key = storage_key
                                    if isinstance(f, zipfile.ZipExtFile):
                                        f.close()
                                    f = z.open(f"archive/data/{storage_key}")
                                    current_offset = 0
                                if current_offset != model_dict[key].seek_offset:
                                    f.read(model_dict[key].seek_offset - current_offset)
                                    current_offset = model_dict[key].seek_offset
                                device = device_map[key]
                                size = functools.reduce(lambda x, y: x * y, model_dict[key].shape, 1)
                                dtype = model_dict[key].dtype
                                nbytes = size if dtype is torch.bool else size * ((torch.finfo if dtype.is_floating_point else torch.iinfo)(dtype).bits >> 3)
                                #print(f"Transferring <{key}>  to  {f'({device.upper()})' if isinstance(device, str) else '[device ' + str(device) + ']'} ... ", end="", flush=True)
                                model_dict[key] = model_dict[key].materialize(f, map_location="cpu")
                                if model_dict[key].dtype is torch.float32:
                                    vars.fp32_model = True
                                if convert_to_float16 and breakmodel.primary_device != "cpu" and vars.hascuda and (vars.breakmodel or vars.usegpu) and model_dict[key].dtype is torch.float32:
                                    model_dict[key] = model_dict[key].to(torch.float16)
                                if breakmodel.primary_device == "cpu" or (not vars.usegpu and not vars.breakmodel and model_dict[key].dtype is torch.float16):
                                    model_dict[key] = model_dict[key].to(torch.float32)
                                if device == "shared":
                                    model_dict[key] = model_dict[key].to("cpu").detach_()
                                    if able_to_pin_layers and utils.HAS_ACCELERATE:
                                        try:
                                            model_dict[key] = model_dict[key].pin_memory()
                                        except:
                                            able_to_pin_layers = False
                                elif device == "disk":
                                    accelerate.utils.offload_weight(model_dict[key], get_original_key(key), "accelerate-disk-cache", index=utils.offload_index)
                                    model_dict[key] = model_dict[key].to("meta")
                                else:
                                    model_dict[key] = model_dict[key].to(device)
                                #print("OK", flush=True)
                                current_offset += nbytes
                                utils.bar.update(1)
                        finally:
                            if utils.num_shards is None or utils.current_shard >= utils.num_shards:
                                if utils.offload_index:
                                    for name, tensor in utils.named_buffers:
                                        if name not in utils.offload_index:
                                            accelerate.utils.offload_weight(tensor, name, "accelerate-disk-cache", index=utils.offload_index)
                                    accelerate.utils.save_offload_index(utils.offload_index, "accelerate-disk-cache")
                                utils.bar.close()
                                utils.bar = None
                            lazy_load_callback.nested = False
                            if isinstance(f, zipfile.ZipExtFile):
                                f.close()

                lazy_load_callback.nested = False
                return lazy_load_callback


            def get_hidden_size_from_model(model):
                return model.get_input_embeddings().embedding_dim
            
            def maybe_low_cpu_mem_usage() -> Dict[str, Any]:
                if(packaging.version.parse(transformers_version) < packaging.version.parse("4.11.0")):
                    logger.warning(f"Please upgrade to transformers 4.11.0 for lower RAM usage. You have transformers {transformers_version}.")
                    return {}
                return {"low_cpu_mem_usage": True}
            
            @contextlib.contextmanager
            def maybe_use_float16(always_use=False):
                if(always_use or (vars.hascuda and args.lowmem and (vars.usegpu or vars.breakmodel))):
                    original_dtype = torch.get_default_dtype()
                    torch.set_default_dtype(torch.float16)
                    yield True
                    torch.set_default_dtype(original_dtype)
                else:
                    yield False

            # If custom GPT2 model was chosen
            if(vars.model == "GPT2Custom"):
                vars.lazy_load = False
                model_config = open(vars.custmodpth + "/config.json", "r")
                js   = json.load(model_config)
                with(maybe_use_float16()):
                    try:
                        model = GPT2LMHeadModel.from_pretrained(vars.custmodpth, revision=vars.revision, cache_dir="cache")
                    except Exception as e:
                        if("out of memory" in traceback.format_exc().lower()):
                            raise RuntimeError("One of your GPUs ran out of memory when KoboldAI tried to load your model.")
                        raise e
                tokenizer = GPT2TokenizerFast.from_pretrained(vars.custmodpth, revision=vars.revision, cache_dir="cache")
                vars.modeldim = get_hidden_size_from_model(model)
                # Is CUDA available? If so, use GPU, otherwise fall back to CPU
                if(vars.hascuda and vars.usegpu):
                    model = model.half().to(vars.gpu_device)
                    generator = model.generate
                else:
                    model = model.to('cpu').float()
                    generator = model.generate
                patch_causallm(model)
            # Use the Generic implementation
            else:
                lowmem = maybe_low_cpu_mem_usage()
                # We must disable low_cpu_mem_usage (by setting lowmem to {}) if
                # using a GPT-2 model because GPT-2 is not compatible with this
                # feature yet
                if(vars.model_type == "gpt2"):
                    lowmem = {}
                    vars.lazy_load = False  # Also, lazy loader doesn't support GPT-2 models
                
                # If we're using torch_lazy_loader, we need to get breakmodel config
                # early so that it knows where to load the individual model tensors
                if (utils.HAS_ACCELERATE or vars.lazy_load and vars.hascuda and vars.breakmodel) and not vars.nobreakmodel:
                    device_config(model_config)

                # Download model from Huggingface if it does not exist, otherwise load locally
                
                #If we specify a model and it's in the root directory, we need to move it to the models directory (legacy folder structure to new)
                if os.path.isdir(vars.model.replace('/', '_')):
                    import shutil
                    shutil.move(vars.model.replace('/', '_'), "models/{}".format(vars.model.replace('/', '_')))
                if(vars.lazy_load):  # If we're using lazy loader, we need to figure out what the model's hidden layers are called
                    with torch_lazy_loader.use_lazy_torch_load(dematerialized_modules=True, use_accelerate_init_empty_weights=True):
                        try:
                            metamodel = AutoModelForCausalLM.from_config(model_config)
                        except Exception as e:
                            metamodel = GPTNeoForCausalLM.from_config(model_config)
                        utils.layers_module_names = utils.get_layers_module_names(metamodel)
                        utils.module_names = list(metamodel.state_dict().keys())
                        utils.named_buffers = list(metamodel.named_buffers(recurse=True))
                with maybe_use_float16(), torch_lazy_loader.use_lazy_torch_load(enable=vars.lazy_load, callback=get_lazy_load_callback(utils.num_layers(model_config)) if vars.lazy_load else None, dematerialized_modules=True):
                    if(vars.lazy_load):  # torch_lazy_loader.py and low_cpu_mem_usage can't be used at the same time
                        lowmem = {}
                    if(os.path.isdir(vars.custmodpth)):
                        try:
                            tokenizer = AutoTokenizer.from_pretrained(vars.custmodpth, revision=vars.revision, cache_dir="cache")
                        except Exception as e:
                            pass
                        try:
                            tokenizer = AutoTokenizer.from_pretrained(vars.custmodpth, revision=vars.revision, cache_dir="cache", use_fast=False)
                        except Exception as e:
                            try:
                                tokenizer = GPT2TokenizerFast.from_pretrained(vars.custmodpth, revision=vars.revision, cache_dir="cache")
                            except Exception as e:
                                tokenizer = GPT2TokenizerFast.from_pretrained("gpt2", revision=vars.revision, cache_dir="cache")
                        try:
                            model     = AutoModelForCausalLM.from_pretrained(vars.custmodpth, revision=vars.revision, cache_dir="cache", **lowmem)
                        except Exception as e:
                            if("out of memory" in traceback.format_exc().lower()):
                                raise RuntimeError("One of your GPUs ran out of memory when KoboldAI tried to load your model.")
                            model     = GPTNeoForCausalLM.from_pretrained(vars.custmodpth, revision=vars.revision, cache_dir="cache", **lowmem)
                    elif(os.path.isdir("models/{}".format(vars.model.replace('/', '_')))):
                        try:
                            tokenizer = AutoTokenizer.from_pretrained("models/{}".format(vars.model.replace('/', '_')), revision=vars.revision, cache_dir="cache")
                        except Exception as e:
                            pass
                        try:
                            tokenizer = AutoTokenizer.from_pretrained("models/{}".format(vars.model.replace('/', '_')), revision=vars.revision, cache_dir="cache", use_fast=False)
                        except Exception as e:
                            try:
                                tokenizer = GPT2TokenizerFast.from_pretrained("models/{}".format(vars.model.replace('/', '_')), revision=vars.revision, cache_dir="cache")
                            except Exception as e:
                                tokenizer = GPT2TokenizerFast.from_pretrained("gpt2", revision=vars.revision, cache_dir="cache")
                        try:
                            model     = AutoModelForCausalLM.from_pretrained("models/{}".format(vars.model.replace('/', '_')), revision=vars.revision, cache_dir="cache", **lowmem)
                        except Exception as e:
                            if("out of memory" in traceback.format_exc().lower()):
                                raise RuntimeError("One of your GPUs ran out of memory when KoboldAI tried to load your model.")
                            model     = GPTNeoForCausalLM.from_pretrained("models/{}".format(vars.model.replace('/', '_')), revision=vars.revision, cache_dir="cache", **lowmem)
                    else:
                        old_rebuild_tensor = torch._utils._rebuild_tensor
                        def new_rebuild_tensor(storage: Union[torch_lazy_loader.LazyTensor, torch.Storage], storage_offset, shape, stride):
                            if(not isinstance(storage, torch_lazy_loader.LazyTensor)):
                                dtype = storage.dtype
                            else:
<<<<<<< HEAD
                                dtype = storage.storage_type.dtype
                                if(not isinstance(dtype, torch.dtype)):
                                    dtype = storage.storage_type(0).dtype
                            if(dtype is torch.float32 and len(shape) >= 2):
                                vars.fp32_model = True
                            return old_rebuild_tensor(storage, storage_offset, shape, stride)
                        torch._utils._rebuild_tensor = new_rebuild_tensor

                        try:
                            tokenizer = AutoTokenizer.from_pretrained(vars.model, revision=vars.revision, cache_dir="cache")
                        except Exception as e:
                            pass
                        try:
                            tokenizer = AutoTokenizer.from_pretrained(vars.model, revision=vars.revision, cache_dir="cache", use_fast=False)
                        except Exception as e:
                            try:
                                tokenizer = GPT2TokenizerFast.from_pretrained(vars.model, revision=vars.revision, cache_dir="cache")
                            except Exception as e:
                                tokenizer = GPT2TokenizerFast.from_pretrained("gpt2", revision=vars.revision, cache_dir="cache")
                        try:
                            model     = AutoModelForCausalLM.from_pretrained(vars.model, revision=vars.revision, cache_dir="cache", **lowmem)
                        except Exception as e:
                            if("out of memory" in traceback.format_exc().lower()):
                                raise RuntimeError("One of your GPUs ran out of memory when KoboldAI tried to load your model.")
                            model     = GPTNeoForCausalLM.from_pretrained(vars.model, revision=vars.revision, cache_dir="cache", **lowmem)

                        torch._utils._rebuild_tensor = old_rebuild_tensor

                        if not args.colab or args.savemodel:
                            import shutil
                            tokenizer.save_pretrained("models/{}".format(vars.model.replace('/', '_')))
                            if(vars.fp32_model):  # Use save_pretrained to convert fp32 models to fp16
                                model = model.half()
                                model.save_pretrained("models/{}".format(vars.model.replace('/', '_')), max_shard_size="500MiB")
                            else:  # For fp16 models, we can just copy the model files directly
                                import transformers.configuration_utils
                                import transformers.modeling_utils
                                import transformers.file_utils
                                import huggingface_hub
                                legacy = packaging.version.parse(transformers_version) < packaging.version.parse("4.22.0.dev0")
                                # Save the config.json
                                shutil.move(os.path.realpath(huggingface_hub.hf_hub_download(vars.model, transformers.configuration_utils.CONFIG_NAME, revision=vars.revision, cache_dir="cache", local_files_only=True, legacy_cache_layout=legacy)), os.path.join("models/{}".format(vars.model.replace('/', '_')), transformers.configuration_utils.CONFIG_NAME))
                                if(utils.num_shards is None):
                                    # Save the pytorch_model.bin of an unsharded model
                                    shutil.move(os.path.realpath(huggingface_hub.hf_hub_download(vars.model, transformers.modeling_utils.WEIGHTS_NAME, revision=vars.revision, cache_dir="cache", local_files_only=True, legacy_cache_layout=legacy)), os.path.join("models/{}".format(vars.model.replace('/', '_')), transformers.modeling_utils.WEIGHTS_NAME))
                                else:
                                    with open(utils.from_pretrained_index_filename) as f:
                                        map_data = json.load(f)
                                    filenames = set(map_data["weight_map"].values())
                                    # Save the pytorch_model.bin.index.json of a sharded model
                                    shutil.move(utils.from_pretrained_index_filename, os.path.join("models/{}".format(vars.model.replace('/', '_')), transformers.modeling_utils.WEIGHTS_INDEX_NAME))
                                    # Then save the pytorch_model-#####-of-#####.bin files
                                    for filename in filenames:
                                        shutil.move(os.path.realpath(huggingface_hub.hf_hub_download(vars.model, filename, revision=vars.revision, cache_dir="cache", local_files_only=True, legacy_cache_layout=legacy)), os.path.join("models/{}".format(vars.model.replace('/', '_')), filename))
                            shutil.rmtree("cache/")

                if(vars.badwordsids is vars.badwordsids_default and vars.model_type not in ("gpt2", "gpt_neo", "gptj")):
                    vars.badwordsids = [[v] for k, v in tokenizer.get_vocab().items() if any(c in str(k) for c in "<>[]") if vars.newlinemode != "s" or str(k) != "</s>"]

                patch_causallm(model)

                if(vars.hascuda):
                    if(vars.usegpu):
                        vars.modeldim = get_hidden_size_from_model(model)
                        model = model.half().to(vars.gpu_device)
                        generator = model.generate
                    elif(vars.breakmodel):  # Use both RAM and VRAM (breakmodel)
                        vars.modeldim = get_hidden_size_from_model(model)
                        if(not vars.lazy_load):
                            device_config(model.config)
                        move_model_to_devices(model)
                    elif(utils.HAS_ACCELERATE and __import__("breakmodel").disk_blocks > 0):
                        move_model_to_devices(model)
                        vars.modeldim = get_hidden_size_from_model(model)
                        generator = model.generate
                    else:
                        model = model.to('cpu').float()
                        vars.modeldim = get_hidden_size_from_model(model)
                        generator = model.generate
                elif(utils.HAS_ACCELERATE and __import__("breakmodel").disk_blocks > 0):
                    move_model_to_devices(model)
=======
                                with open(utils.from_pretrained_index_filename) as f:
                                    map_data = json.load(f)
                                filenames = set(map_data["weight_map"].values())
                                # Save the pytorch_model.bin.index.json of a sharded model
                                shutil.move(os.path.realpath(utils.from_pretrained_index_filename), os.path.join("models/{}".format(vars.model.replace('/', '_')), transformers.modeling_utils.WEIGHTS_INDEX_NAME))
                                # Then save the pytorch_model-#####-of-#####.bin files
                                for filename in filenames:
                                    shutil.move(os.path.realpath(huggingface_hub.hf_hub_download(vars.model, filename, revision=vars.revision, cache_dir="cache", local_files_only=True, legacy_cache_layout=legacy)), os.path.join("models/{}".format(vars.model.replace('/', '_')), filename))
                        shutil.rmtree("cache/")
            
            if(vars.hascuda):
                if(vars.usegpu):
>>>>>>> d3ed1845
                    vars.modeldim = get_hidden_size_from_model(model)
                    generator = model.generate
                else:
                    model.to('cpu').float()
                    vars.modeldim = get_hidden_size_from_model(model)
                    generator = model.generate
            
            # Suppress Author's Note by flagging square brackets (Old implementation)
            #vocab         = tokenizer.get_vocab()
            #vocab_keys    = vocab.keys()
            #vars.badwords = gettokenids("[")
            #for key in vars.badwords:
            #    vars.badwordsids.append([vocab[key]])
            
            logger.info(f"Pipeline created: {vars.model}")
        
        else:
            from transformers import GPT2TokenizerFast
            tokenizer = GPT2TokenizerFast.from_pretrained("gpt2", revision=vars.revision, cache_dir="cache")
    else:
        from transformers import PreTrainedModel
        from transformers import modeling_utils
        old_from_pretrained = PreTrainedModel.from_pretrained.__func__
        @classmethod
        def new_from_pretrained(cls, pretrained_model_name_or_path, *model_args, **kwargs):
            vars.fp32_model = False
            utils.num_shards = None
            utils.current_shard = 0
            utils.from_pretrained_model_name = pretrained_model_name_or_path
            utils.from_pretrained_index_filename = None
            utils.from_pretrained_kwargs = kwargs
            utils.bar = None
            if not args.no_aria2:
                utils.aria2_hook(pretrained_model_name_or_path, **kwargs)
            return old_from_pretrained(cls, pretrained_model_name_or_path, *model_args, **kwargs)
        PreTrainedModel.from_pretrained = new_from_pretrained
        if(hasattr(modeling_utils, "get_checkpoint_shard_files")):
            old_get_checkpoint_shard_files = modeling_utils.get_checkpoint_shard_files
            def new_get_checkpoint_shard_files(pretrained_model_name_or_path, index_filename, *args, **kwargs):
                utils.num_shards = utils.get_num_shards(index_filename)
                utils.from_pretrained_index_filename = index_filename
                return old_get_checkpoint_shard_files(pretrained_model_name_or_path, index_filename, *args, **kwargs)
            modeling_utils.get_checkpoint_shard_files = new_get_checkpoint_shard_files


        def tpumtjgenerate_warper_callback(scores) -> "np.array":
            scores_shape = scores.shape
            scores_list = scores.tolist()
            vars.lua_koboldbridge.logits = vars.lua_state.table()
            for r, row in enumerate(scores_list):
                vars.lua_koboldbridge.logits[r+1] = vars.lua_state.table(*row)
            vars.lua_koboldbridge.vocab_size = scores_shape[-1]

            execute_genmod()

            scores = np.array(
                tuple(tuple(row.values()) for row in vars.lua_koboldbridge.logits.values()),
                dtype=scores.dtype,
            )
            assert scores.shape == scores_shape

            return scores
        
        def tpumtjgenerate_stopping_callback(generated, n_generated, excluded_world_info) -> Tuple[List[set], bool, bool]:
            vars.generated_tkns += 1

            assert len(excluded_world_info) == len(generated)
            regeneration_required = vars.lua_koboldbridge.regeneration_required
            halt = vars.abort or not vars.lua_koboldbridge.generating or vars.generated_tkns >= vars.genamt
            vars.lua_koboldbridge.regeneration_required = False

            global past

            for i in range(vars.numseqs):
                vars.lua_koboldbridge.generated[i+1][vars.generated_tkns] = int(generated[i, tpu_mtj_backend.params["seq"] + n_generated - 1].item())

            if(not vars.dynamicscan or halt):
                return excluded_world_info, regeneration_required, halt

            for i, t in enumerate(generated):
                decoded = utils.decodenewlines(tokenizer.decode(past[i])) + utils.decodenewlines(tokenizer.decode(t[tpu_mtj_backend.params["seq"] : tpu_mtj_backend.params["seq"] + n_generated]))
                _, found = checkworldinfo(decoded, force_use_txt=True, actions=vars._actions)
                found -= excluded_world_info[i]
                if(len(found) != 0):
                    regeneration_required = True
                    break
            return excluded_world_info, regeneration_required, halt

        def tpumtjgenerate_compiling_callback() -> None:
            print(colors.GREEN + "TPU backend compilation triggered" + colors.END)
            vars.compiling = True

        def tpumtjgenerate_stopped_compiling_callback() -> None:
            vars.compiling = False
        
        def tpumtjgenerate_settings_callback() -> dict:
            sampler_order = vars.sampler_order[:]
            if len(sampler_order) < 7:  # Add repetition penalty at beginning if it's not present
                sampler_order = [6] + sampler_order
            return {
                "sampler_order": sampler_order,
                "top_p": float(vars.top_p),
                "temp": float(vars.temp),
                "top_k": int(vars.top_k),
                "tfs": float(vars.tfs),
                "typical": float(vars.typical),
                "top_a": float(vars.top_a),
                "repetition_penalty": float(vars.rep_pen),
                "rpslope": float(vars.rep_pen_slope),
                "rprange": int(vars.rep_pen_range),
            }

        # If we're running Colab or OAI, we still need a tokenizer.
        if(vars.model in ("Colab", "API", "CLUSTER")):
            from transformers import GPT2TokenizerFast
            tokenizer = GPT2TokenizerFast.from_pretrained("EleutherAI/gpt-neo-2.7B", revision=vars.revision, cache_dir="cache")
            loadsettings()
        elif(vars.model == "OAI"):
            from transformers import GPT2TokenizerFast
            tokenizer = GPT2TokenizerFast.from_pretrained("gpt2", revision=vars.revision, cache_dir="cache")
            loadsettings()
        # Load the TPU backend if requested
        elif(vars.use_colab_tpu or vars.model in ("TPUMeshTransformerGPTJ", "TPUMeshTransformerGPTNeoX")):
            global tpu_mtj_backend
            import tpu_mtj_backend
            if(vars.model == "TPUMeshTransformerGPTNeoX"):
                vars.badwordsids = vars.badwordsids_neox
            print("{0}Initializing Mesh Transformer JAX, please wait...{1}".format(colors.PURPLE, colors.END))
            if vars.model in ("TPUMeshTransformerGPTJ", "TPUMeshTransformerGPTNeoX") and (not vars.custmodpth or not os.path.isdir(vars.custmodpth)):
                raise FileNotFoundError(f"The specified model path {repr(vars.custmodpth)} is not the path to a valid folder")
            import tpu_mtj_backend
            if(vars.model == "TPUMeshTransformerGPTNeoX"):
                tpu_mtj_backend.pad_token_id = 2
            tpu_mtj_backend.vars = vars
            tpu_mtj_backend.warper_callback = tpumtjgenerate_warper_callback
            tpu_mtj_backend.stopping_callback = tpumtjgenerate_stopping_callback
            tpu_mtj_backend.compiling_callback = tpumtjgenerate_compiling_callback
            tpu_mtj_backend.stopped_compiling_callback = tpumtjgenerate_stopped_compiling_callback
            tpu_mtj_backend.settings_callback = tpumtjgenerate_settings_callback
            vars.allowsp = True
            loadmodelsettings()
            loadsettings()
            tpu_mtj_backend.load_model(vars.custmodpth, hf_checkpoint=vars.model not in ("TPUMeshTransformerGPTJ", "TPUMeshTransformerGPTNeoX") and vars.use_colab_tpu, **vars.modelconfig)
            vars.modeldim = int(tpu_mtj_backend.params.get("d_embed", tpu_mtj_backend.params["d_model"]))
            tokenizer = tpu_mtj_backend.tokenizer
            if(vars.badwordsids is vars.badwordsids_default and vars.model_type not in ("gpt2", "gpt_neo", "gptj")):
                vars.badwordsids = [[v] for k, v in tokenizer.get_vocab().items() if any(c in str(k) for c in "<>[]") if vars.newlinemode != "s" or str(k) != "</s>"]
        else:
            loadsettings()
    
    lua_startup()
    # Load scripts
    load_lua_scripts()
    
    final_startup()
    if not initial_load:
        set_aibusy(False)
        emit('from_server', {'cmd': 'hide_model_name'}, broadcast=True)
        time.sleep(0.1)
        
        if not vars.gamestarted:
            setStartState()
            sendsettings()
            refresh_settings()


# Set up Flask routes
@app.route('/')
@app.route('/index')
def index():
    if args.no_ui:
        return redirect('/api/latest')
    else:
        return render_template('index.html', hide_ai_menu=args.noaimenu)
@app.route('/api', strict_slashes=False)
def api():
    return redirect('/api/latest')
@app.route('/favicon.ico')
def favicon():
    return send_from_directory(app.root_path,
                                   'koboldai.ico', mimetype='image/vnd.microsoft.icon')    
@app.route('/download')
def download():
    if args.no_ui:
        raise NotFound()

    save_format = request.args.get("format", "json").strip().lower()

    if(save_format == "plaintext"):
        txt = vars.prompt + "".join(vars.actions.values())
        save = Response(txt)
        filename = path.basename(vars.savedir)
        if filename[-5:] == ".json":
            filename = filename[:-5]
        save.headers.set('Content-Disposition', 'attachment', filename='%s.txt' % filename)
        return(save)

    # Build json to write
    js = {}
    js["gamestarted"] = vars.gamestarted
    js["prompt"]      = vars.prompt
    js["memory"]      = vars.memory
    js["authorsnote"] = vars.authornote
    js["anotetemplate"] = vars.authornotetemplate
    js["actions"]     = tuple(vars.actions.values())
    js["actions_metadata"] = vars.actions_metadata
    js["worldinfo"]   = []
        
    # Extract only the important bits of WI
    for wi in vars.worldinfo:
        if(wi["constant"] or wi["key"] != ""):
            js["worldinfo"].append({
                "key": wi["key"],
                "keysecondary": wi["keysecondary"],
                "content": wi["content"],
                "comment": wi["comment"],
                "folder": wi["folder"],
                "selective": wi["selective"],
                "constant": wi["constant"]
            })
    
    save = Response(json.dumps(js, indent=3))
    filename = path.basename(vars.savedir)
    if filename[-5:] == ".json":
        filename = filename[:-5]
    save.headers.set('Content-Disposition', 'attachment', filename='%s.json' % filename)
    return(save)


#============================ LUA API =============================#
_bridged = {}
F = TypeVar("F", bound=Callable)
def lua_startup():
    global _bridged
    global F
    global bridged
    if(path.exists(get_config_filename())):
        file = open(get_config_filename(), "r")
        js   = json.load(file)
        if("userscripts" in js):
            vars.userscripts = []
            for userscript in js["userscripts"]:
                if type(userscript) is not str:
                    continue
                userscript = userscript.strip()
                if len(userscript) != 0 and all(q not in userscript for q in ("..", ":")) and all(userscript[0] not in q for q in ("/", "\\")) and os.path.exists(fileops.uspath(userscript)):
                    vars.userscripts.append(userscript)
        if("corescript" in js and type(js["corescript"]) is str and all(q not in js["corescript"] for q in ("..", ":")) and all(js["corescript"][0] not in q for q in ("/", "\\"))):
            vars.corescript = js["corescript"]
        else:
            vars.corescript = "default.lua"
        file.close()
        
    #==================================================================#
    #  Lua runtime startup
    #==================================================================#

    print("", end="", flush=True)
    logger.init("LUA bridge", status="Starting")

    # Set up Lua state
    vars.lua_state = lupa.LuaRuntime(unpack_returned_tuples=True)

    # Load bridge.lua
    bridged = {
        "corescript_path": "cores",
        "userscript_path": "userscripts",
        "config_path": "userscripts",
        "lib_paths": vars.lua_state.table("lualibs", os.path.join("extern", "lualibs")),
        "vars": vars,
    }
    for kwarg in _bridged:
        bridged[kwarg] = _bridged[kwarg]
    try:
        vars.lua_kobold, vars.lua_koboldcore, vars.lua_koboldbridge = vars.lua_state.globals().dofile("bridge.lua")(
            vars.lua_state.globals().python,
            bridged,
        )
    except lupa.LuaError as e:
        print(colors.RED + "ERROR!" + colors.END)
        vars.lua_koboldbridge.obliterate_multiverse()
        logger.debug('LUA ERROR: ' + str(e).replace("\033", ""))
        logger.warning("Lua engine stopped; please open 'Userscripts' and press Load to reinitialize scripts.")
        exit(1)
    logger.init_ok("LUA bridge", status="OK")


def lua_log_format_name(name):
    return f"[{name}]" if type(name) is str else "CORE"


def bridged_kwarg(name=None):
    def _bridged_kwarg(f: F):
        _bridged[name if name is not None else f.__name__[4:] if f.__name__[:4] == "lua_" else f.__name__] = f
        return f
    return _bridged_kwarg

#==================================================================#
#  Event triggered when a userscript is loaded
#==================================================================#
@bridged_kwarg()
def load_callback(filename, modulename):
    print(colors.GREEN + f"Loading Userscript [{modulename}] <{filename}>" + colors.END)

#==================================================================#
#  Load all Lua scripts
#==================================================================#
def load_lua_scripts():
    logger.init("LUA Scripts", status="Starting")

    filenames = []
    modulenames = []
    descriptions = []

    lst = fileops.getusfiles(long_desc=True)
    filenames_dict = {ob["filename"]: i for i, ob in enumerate(lst)}

    for filename in vars.userscripts:
        if filename in filenames_dict:
            i = filenames_dict[filename]
            filenames.append(filename)
            modulenames.append(lst[i]["modulename"])
            descriptions.append(lst[i]["description"])

    vars.has_genmod = False

    try:
        vars.lua_koboldbridge.obliterate_multiverse()
        tpool.execute(vars.lua_koboldbridge.load_corescript, vars.corescript)
        vars.has_genmod = tpool.execute(vars.lua_koboldbridge.load_userscripts, filenames, modulenames, descriptions)
        vars.lua_running = True
    except lupa.LuaError as e:
        try:
            vars.lua_koboldbridge.obliterate_multiverse()
        except:
            pass
        vars.lua_running = False
        if(vars.serverstarted):
            emit('from_server', {'cmd': 'errmsg', 'data': 'Lua script error; please check console.'}, broadcast=True)
            sendUSStatItems()
        logger.debug('LUA ERROR: ' + str(e).replace("\033", ""))
        logger.warning("Lua engine stopped; please open 'Userscripts' and press Load to reinitialize scripts.")
        if(vars.serverstarted):
            set_aibusy(0)
    logger.init_ok("LUA Scripts", status="OK")

#==================================================================#
#  Print message that originates from the userscript with the given name
#==================================================================#
@bridged_kwarg()
def lua_print(msg):
    if(vars.lua_logname != vars.lua_koboldbridge.logging_name):
        vars.lua_logname = vars.lua_koboldbridge.logging_name
        print(colors.BLUE + lua_log_format_name(vars.lua_logname) + ":" + colors.END, file=sys.stderr)
    print(colors.PURPLE + msg.replace("\033", "") + colors.END)

#==================================================================#
#  Print warning that originates from the userscript with the given name
#==================================================================#
@bridged_kwarg()
def lua_warn(msg):
    if(vars.lua_logname != vars.lua_koboldbridge.logging_name):
        vars.lua_logname = vars.lua_koboldbridge.logging_name
        print(colors.BLUE + lua_log_format_name(vars.lua_logname) + ":" + colors.END, file=sys.stderr)
    print(colors.YELLOW + msg.replace("\033", "") + colors.END)

#==================================================================#
#  Decode tokens into a string using current tokenizer
#==================================================================#
@bridged_kwarg()
def lua_decode(tokens):
    tokens = list(tokens.values())
    assert type(tokens) is list
    if("tokenizer" not in globals()):
        from transformers import GPT2TokenizerFast
        global tokenizer
        tokenizer = GPT2TokenizerFast.from_pretrained("gpt2", revision=vars.revision, cache_dir="cache")
    return utils.decodenewlines(tokenizer.decode(tokens))

#==================================================================#
#  Encode string into list of token IDs using current tokenizer
#==================================================================#
@bridged_kwarg()
def lua_encode(string):
    assert type(string) is str
    if("tokenizer" not in globals()):
        from transformers import GPT2TokenizerFast
        global tokenizer
        tokenizer = GPT2TokenizerFast.from_pretrained("gpt2", revision=vars.revision, cache_dir="cache")
    return tokenizer.encode(utils.encodenewlines(string), max_length=int(4e9), truncation=True)

#==================================================================#
#  Computes context given a submission, Lua array of entry UIDs and a Lua array
#  of folder UIDs
#==================================================================#
@bridged_kwarg()
def lua_compute_context(submission, entries, folders, kwargs):
    assert type(submission) is str
    if(kwargs is None):
        kwargs = vars.lua_state.table()
    actions = vars._actions if vars.lua_koboldbridge.userstate == "genmod" else vars.actions
    allowed_entries = None
    allowed_folders = None
    if(entries is not None):
        allowed_entries = set()
        i = 1
        while(entries[i] is not None):
            allowed_entries.add(int(entries[i]))
            i += 1
    if(folders is not None):
        allowed_folders = set()
        i = 1
        while(folders[i] is not None):
            allowed_folders.add(int(folders[i]))
            i += 1
    winfo, mem, anotetxt, _ = calcsubmitbudgetheader(
        submission,
        allowed_entries=allowed_entries,
        allowed_folders=allowed_folders,
        force_use_txt=True,
        scan_story=kwargs["scan_story"] if kwargs["scan_story"] != None else True,
    )
    txt, _, _ = calcsubmitbudget(
        len(actions),
        winfo,
        mem,
        anotetxt,
        actions,
    )
    return utils.decodenewlines(tokenizer.decode(txt))

#==================================================================#
#  Get property of a world info entry given its UID and property name
#==================================================================#
@bridged_kwarg()
def lua_get_attr(uid, k):
    assert type(uid) is int and type(k) is str
    if(uid in vars.worldinfo_u and k in (
        "key",
        "keysecondary",
        "content",
        "comment",
        "folder",
        "num",
        "selective",
        "constant",
        "uid",
    )):
        return vars.worldinfo_u[uid][k]

#==================================================================#
#  Set property of a world info entry given its UID, property name and new value
#==================================================================#
@bridged_kwarg()
def lua_set_attr(uid, k, v):
    assert type(uid) is int and type(k) is str
    assert uid in vars.worldinfo_u and k in (
        "key",
        "keysecondary",
        "content",
        "comment",
        "selective",
        "constant",
    )
    if(type(vars.worldinfo_u[uid][k]) is int and type(v) is float):
        v = int(v)
    assert type(vars.worldinfo_u[uid][k]) is type(v)
    vars.worldinfo_u[uid][k] = v
    print(colors.GREEN + f"{lua_log_format_name(vars.lua_koboldbridge.logging_name)} set {k} of world info entry {uid} to {v}" + colors.END)

#==================================================================#
#  Get property of a world info folder given its UID and property name
#==================================================================#
@bridged_kwarg()
def lua_folder_get_attr(uid, k):
    assert type(uid) is int and type(k) is str
    if(uid in vars.wifolders_d and k in (
        "name",
    )):
        return vars.wifolders_d[uid][k]

#==================================================================#
#  Set property of a world info folder given its UID, property name and new value
#==================================================================#
@bridged_kwarg()
def lua_folder_set_attr(uid, k, v):
    assert type(uid) is int and type(k) is str
    assert uid in vars.wifolders_d and k in (
        "name",
    )
    if(type(vars.wifolders_d[uid][k]) is int and type(v) is float):
        v = int(v)
    assert type(vars.wifolders_d[uid][k]) is type(v)
    vars.wifolders_d[uid][k] = v
    print(colors.GREEN + f"{lua_log_format_name(vars.lua_koboldbridge.logging_name)} set {k} of world info folder {uid} to {v}" + colors.END)

#==================================================================#
#  Get the "Amount to Generate"
#==================================================================#
@bridged_kwarg()
def lua_get_genamt():
    return vars.genamt

#==================================================================#
#  Set the "Amount to Generate"
#==================================================================#
@bridged_kwarg()
def lua_set_genamt(genamt):
    assert vars.lua_koboldbridge.userstate != "genmod" and type(genamt) in (int, float) and genamt >= 0
    print(colors.GREEN + f"{lua_log_format_name(vars.lua_koboldbridge.logging_name)} set genamt to {int(genamt)}" + colors.END)
    vars.genamt = int(genamt)

#==================================================================#
#  Get the "Gens Per Action"
#==================================================================#
@bridged_kwarg()
def lua_get_numseqs():
    return vars.numseqs

#==================================================================#
#  Set the "Gens Per Action"
#==================================================================#
@bridged_kwarg()
def lua_set_numseqs(numseqs):
    assert type(numseqs) in (int, float) and numseqs >= 1
    print(colors.GREEN + f"{lua_log_format_name(vars.lua_koboldbridge.logging_name)} set numseqs to {int(numseqs)}" + colors.END)
    vars.numseqs = int(numseqs)

#==================================================================#
#  Check if a setting exists with the given name
#==================================================================#
@bridged_kwarg()
def lua_has_setting(setting):
    return setting in (
        "anotedepth",
        "settemp",
        "settopp",
        "settopk",
        "settfs",
        "settypical",
        "settopa",
        "setreppen",
        "setreppenslope",
        "setreppenrange",
        "settknmax",
        "setwidepth",
        "setuseprompt",
        "setadventure",
        "setchatmode",
        "setdynamicscan",
        "setnopromptgen",
        "autosave",
        "setrngpersist",
        "temp",
        "topp",
        "top_p",
        "topk",
        "top_k",
        "tfs",
        "typical",
        "topa",
        "reppen",
        "reppenslope",
        "reppenrange",
        "tknmax",
        "widepth",
        "useprompt",
        "chatmode",
        "chatname",
        "adventure",
        "dynamicscan",
        "nopromptgen",
        "rngpersist",
        "frmttriminc",
        "frmtrmblln",
        "frmtrmspch",
        "frmtadsnsp",
        "frmtsingleline",
        "triminc",
        "rmblln",
        "rmspch",
        "adsnsp",
        "singleline",
        "output_streaming",
        "show_probs"
    )

#==================================================================#
#  Return the setting with the given name if it exists
#==================================================================#
@bridged_kwarg()
def lua_get_setting(setting):
    if(setting in ("settemp", "temp")): return vars.temp
    if(setting in ("settopp", "topp", "top_p")): return vars.top_p
    if(setting in ("settopk", "topk", "top_k")): return vars.top_k
    if(setting in ("settfs", "tfs")): return vars.tfs
    if(setting in ("settypical", "typical")): return vars.typical
    if(setting in ("settopa", "topa")): return vars.top_a
    if(setting in ("setreppen", "reppen")): return vars.rep_pen
    if(setting in ("setreppenslope", "reppenslope")): return vars.rep_pen_slope
    if(setting in ("setreppenrange", "reppenrange")): return vars.rep_pen_range
    if(setting in ("settknmax", "tknmax")): return vars.max_length
    if(setting == "anotedepth"): return vars.andepth
    if(setting in ("setwidepth", "widepth")): return vars.widepth
    if(setting in ("setuseprompt", "useprompt")): return vars.useprompt
    if(setting in ("setadventure", "adventure")): return vars.adventure
    if(setting in ("setchatmode", "chatmode")): return vars.chatmode
    if(setting in ("setdynamicscan", "dynamicscan")): return vars.dynamicscan
    if(setting in ("setnopromptgen", "nopromptgen")): return vars.nopromptgen
    if(setting in ("autosave", "autosave")): return vars.autosave
    if(setting in ("setrngpersist", "rngpersist")): return vars.rngpersist
    if(setting in ("frmttriminc", "triminc")): return vars.formatoptns["frmttriminc"]
    if(setting in ("frmtrmblln", "rmblln")): return vars.formatoptns["frmttrmblln"]
    if(setting in ("frmtrmspch", "rmspch")): return vars.formatoptns["frmttrmspch"]
    if(setting in ("frmtadsnsp", "adsnsp")): return vars.formatoptns["frmtadsnsp"]
    if(setting in ("frmtsingleline", "singleline")): return vars.formatoptns["singleline"]
    if(setting == "output_streaming"): return vars.output_streaming
    if(setting == "show_probs"): return vars.show_probs

#==================================================================#
#  Set the setting with the given name if it exists
#==================================================================#
@bridged_kwarg()
def lua_set_setting(setting, v):
    actual_type = type(lua_get_setting(setting))
    assert v is not None and (actual_type is type(v) or (actual_type is int and type(v) is float))
    v = actual_type(v)
    print(colors.GREEN + f"{lua_log_format_name(vars.lua_koboldbridge.logging_name)} set {setting} to {v}" + colors.END)
    if(setting in ("setadventure", "adventure") and v):
        vars.actionmode = 1
    if(setting in ("settemp", "temp")): vars.temp = v
    if(setting in ("settopp", "topp")): vars.top_p = v
    if(setting in ("settopk", "topk")): vars.top_k = v
    if(setting in ("settfs", "tfs")): vars.tfs = v
    if(setting in ("settypical", "typical")): vars.typical = v
    if(setting in ("settopa", "topa")): vars.top_a = v
    if(setting in ("setreppen", "reppen")): vars.rep_pen = v
    if(setting in ("setreppenslope", "reppenslope")): vars.rep_pen_slope = v
    if(setting in ("setreppenrange", "reppenrange")): vars.rep_pen_range = v
    if(setting in ("settknmax", "tknmax")): vars.max_length = v; return True
    if(setting == "anotedepth"): vars.andepth = v; return True
    if(setting in ("setwidepth", "widepth")): vars.widepth = v; return True
    if(setting in ("setuseprompt", "useprompt")): vars.useprompt = v; return True
    if(setting in ("setadventure", "adventure")): vars.adventure = v
    if(setting in ("setdynamicscan", "dynamicscan")): vars.dynamicscan = v
    if(setting in ("setnopromptgen", "nopromptgen")): vars.nopromptgen = v
    if(setting in ("autosave", "noautosave")): vars.autosave = v
    if(setting in ("setrngpersist", "rngpersist")): vars.rngpersist = v
    if(setting in ("setchatmode", "chatmode")): vars.chatmode = v
    if(setting in ("frmttriminc", "triminc")): vars.formatoptns["frmttriminc"] = v
    if(setting in ("frmtrmblln", "rmblln")): vars.formatoptns["frmttrmblln"] = v
    if(setting in ("frmtrmspch", "rmspch")): vars.formatoptns["frmttrmspch"] = v
    if(setting in ("frmtadsnsp", "adsnsp")): vars.formatoptns["frmtadsnsp"] = v
    if(setting in ("frmtsingleline", "singleline")): vars.formatoptns["singleline"] = v
    if(setting == "output_streaming"): vars.output_streaming = v
    if(setting == "show_probs"): vars.show_probs = v

#==================================================================#
#  Get contents of memory
#==================================================================#
@bridged_kwarg()
def lua_get_memory():
    return vars.memory

#==================================================================#
#  Set contents of memory
#==================================================================#
@bridged_kwarg()
def lua_set_memory(m):
    assert type(m) is str
    vars.memory = m

#==================================================================#
#  Get contents of author's note
#==================================================================#
@bridged_kwarg()
def lua_get_authorsnote():
    return vars.authornote

#==================================================================#
#  Set contents of author's note
#==================================================================#
@bridged_kwarg()
def lua_set_authorsnote(m):
    assert type(m) is str
    vars.authornote = m

#==================================================================#
#  Get contents of author's note template
#==================================================================#
@bridged_kwarg()
def lua_get_authorsnotetemplate():
    return vars.authornotetemplate

#==================================================================#
#  Set contents of author's note template
#==================================================================#
@bridged_kwarg()
def lua_set_authorsnotetemplate(m):
    assert type(m) is str
    vars.authornotetemplate = m

#==================================================================#
#  Save settings and send them to client
#==================================================================#
@bridged_kwarg()
def lua_resend_settings():
    settingschanged()
    refresh_settings()

#==================================================================#
#  Set story chunk text and delete the chunk if the new chunk is empty
#==================================================================#
@bridged_kwarg()
def lua_set_chunk(k, v):
    assert type(k) in (int, None) and type(v) is str
    assert k >= 0
    assert k != 0 or len(v) != 0
    if(len(v) == 0):
        print(colors.GREEN + f"{lua_log_format_name(vars.lua_koboldbridge.logging_name)} deleted story chunk {k}" + colors.END)
        chunk = int(k)
        if(vars.lua_koboldbridge.userstate == "genmod"):
            del vars._actions[chunk-1]
        vars.lua_deleted.add(chunk)
        if(not hasattr(vars, "_actions") or vars._actions is not vars.actions):
            #Instead of deleting we'll blank out the text. This way our actions and actions_metadata stay in sync and we can restore the chunk on an undo
            vars.actions[chunk-1] = ""
            vars.actions_metadata[chunk-1]['Alternative Text'] = [{"Text": vars.actions_metadata[chunk-1]['Selected Text'], "Pinned": False, "Editted": True}] + vars.actions_metadata[chunk-1]['Alternative Text']
            vars.actions_metadata[chunk-1]['Selected Text'] = ''
            send_debug()
    else:
        if(k == 0):
            print(colors.GREEN + f"{lua_log_format_name(vars.lua_koboldbridge.logging_name)} edited prompt chunk" + colors.END)
        else:
            print(colors.GREEN + f"{lua_log_format_name(vars.lua_koboldbridge.logging_name)} edited story chunk {k}" + colors.END)
        chunk = int(k)
        if(chunk == 0):
            if(vars.lua_koboldbridge.userstate == "genmod"):
                vars._prompt = v
            vars.lua_edited.add(chunk)
            vars.prompt = v
        else:
            if(vars.lua_koboldbridge.userstate == "genmod"):
                vars._actions[chunk-1] = v
            vars.lua_edited.add(chunk)
            vars.actions[chunk-1] = v
            vars.actions_metadata[chunk-1]['Alternative Text'] = [{"Text": vars.actions_metadata[chunk-1]['Selected Text'], "Pinned": False, "Editted": True}] + vars.actions_metadata[chunk-1]['Alternative Text']
            vars.actions_metadata[chunk-1]['Selected Text'] = v
            send_debug()

#==================================================================#
#  Get model type as "gpt-2-xl", "gpt-neo-2.7B", etc.
#==================================================================#
@bridged_kwarg()
def lua_get_modeltype():
    if(vars.noai):
        return "readonly"
    if(vars.model in ("Colab", "API", "CLUSTER", "OAI", "InferKit")):
        return "api"
    if(not vars.use_colab_tpu and vars.model not in ("TPUMeshTransformerGPTJ", "TPUMeshTransformerGPTNeoX") and (vars.model in ("GPT2Custom", "NeoCustom") or vars.model_type in ("gpt2", "gpt_neo", "gptj"))):
        hidden_size = get_hidden_size_from_model(model)
    if(vars.model in ("gpt2",) or (vars.model_type == "gpt2" and hidden_size == 768)):
        return "gpt2"
    if(vars.model in ("gpt2-medium",) or (vars.model_type == "gpt2" and hidden_size == 1024)):
        return "gpt2-medium"
    if(vars.model in ("gpt2-large",) or (vars.model_type == "gpt2" and hidden_size == 1280)):
        return "gpt2-large"
    if(vars.model in ("gpt2-xl",) or (vars.model_type == "gpt2" and hidden_size == 1600)):
        return "gpt2-xl"
    if(vars.model_type == "gpt_neo" and hidden_size == 768):
        return "gpt-neo-125M"
    if(vars.model in ("EleutherAI/gpt-neo-1.3B",) or (vars.model_type == "gpt_neo" and hidden_size == 2048)):
        return "gpt-neo-1.3B"
    if(vars.model in ("EleutherAI/gpt-neo-2.7B",) or (vars.model_type == "gpt_neo" and hidden_size == 2560)):
        return "gpt-neo-2.7B"
    if(vars.model in ("EleutherAI/gpt-j-6B",) or ((vars.use_colab_tpu or vars.model == "TPUMeshTransformerGPTJ") and tpu_mtj_backend.params["d_model"] == 4096) or (vars.model_type in ("gpt_neo", "gptj") and hidden_size == 4096)):
        return "gpt-j-6B"
    return "unknown"

#==================================================================#
#  Get model backend as "transformers" or "mtj"
#==================================================================#
@bridged_kwarg()
def lua_get_modelbackend():
    if(vars.noai):
        return "readonly"
    if(vars.model in ("Colab", "API", "CLUSTER", "OAI", "InferKit")):
        return "api"
    if(vars.use_colab_tpu or vars.model in ("TPUMeshTransformerGPTJ", "TPUMeshTransformerGPTNeoX")):
        return "mtj"
    return "transformers"

#==================================================================#
#  Check whether model is loaded from a custom path
#==================================================================#
@bridged_kwarg()
def lua_is_custommodel():
    return vars.model in ("GPT2Custom", "NeoCustom", "TPUMeshTransformerGPTJ", "TPUMeshTransformerGPTNeoX")

#==================================================================#
#  Return the filename (as a string) of the current soft prompt, or
#  None if no soft prompt is loaded
#==================================================================#
@bridged_kwarg()
def lua_get_spfilename():
    return vars.spfilename.strip() or None

#==================================================================#
#  When called with a string as argument, sets the current soft prompt;
#  when called with None as argument, uses no soft prompt.
#  Returns True if soft prompt changed, False otherwise.
#==================================================================#
@bridged_kwarg()
def lua_set_spfilename(filename: Union[str, None]):
    if(filename is None):
        filename = ""
    filename = str(filename).strip()
    changed = lua_get_spfilename() != filename
    assert all(q not in filename for q in ("/", "\\"))
    spRequest(filename)
    return changed

#==================================================================#
#  
#==================================================================#
def execute_inmod():
    setgamesaved(False)
    vars.lua_logname = ...
    vars.lua_edited = set()
    vars.lua_deleted = set()
    try:
        tpool.execute(vars.lua_koboldbridge.execute_inmod)
    except lupa.LuaError as e:
        vars.lua_koboldbridge.obliterate_multiverse()
        vars.lua_running = False
        emit('from_server', {'cmd': 'errmsg', 'data': 'Lua script error; please check console.'}, broadcast=True)
        sendUSStatItems()
        logger.debug('LUA ERROR: ' + str(e).replace("\033", ""))
        logger.warning("Lua engine stopped; please open 'Userscripts' and press Load to reinitialize scripts.")
        set_aibusy(0)

def execute_genmod():
    vars.lua_koboldbridge.execute_genmod()

def execute_outmod():
    setgamesaved(False)
    emit('from_server', {'cmd': 'hidemsg', 'data': ''}, broadcast=True)
    try:
        tpool.execute(vars.lua_koboldbridge.execute_outmod)
    except lupa.LuaError as e:
        vars.lua_koboldbridge.obliterate_multiverse()
        vars.lua_running = False
        emit('from_server', {'cmd': 'errmsg', 'data': 'Lua script error; please check console.'}, broadcast=True)
        sendUSStatItems()
        logger.debug('LUA ERROR: ' + str(e).replace("\033", ""))
        logger.warning("Lua engine stopped; please open 'Userscripts' and press Load to reinitialize scripts.")
        set_aibusy(0)
    if(vars.lua_koboldbridge.resend_settings_required):
        vars.lua_koboldbridge.resend_settings_required = False
        lua_resend_settings()
    for k in vars.lua_edited:
        inlineedit(k, vars.actions[k])
    for k in vars.lua_deleted:
        inlinedelete(k)




#============================ METHODS =============================#    

#==================================================================#
# Event triggered when browser SocketIO is loaded and connects to server
#==================================================================#
@socketio.on('connect')
def do_connect():
    logger.info("Client connected!")
    emit('from_server', {'cmd': 'setchatname', 'data': vars.chatname})
    emit('from_server', {'cmd': 'setanotetemplate', 'data': vars.authornotetemplate})
    emit('from_server', {'cmd': 'connected', 'smandelete': vars.smandelete, 'smanrename': vars.smanrename, 'modelname': getmodelname()})
    if(vars.host):
        emit('from_server', {'cmd': 'runs_remotely'})
    if(vars.allowsp):
        emit('from_server', {'cmd': 'allowsp', 'data': vars.allowsp})

    sendUSStatItems()
    emit('from_server', {'cmd': 'spstatitems', 'data': {vars.spfilename: vars.spmeta} if vars.allowsp and len(vars.spfilename) else {}}, broadcast=True)

    if(not vars.gamestarted):
        setStartState()
        sendsettings()
        refresh_settings()
        vars.laststory = None
        emit('from_server', {'cmd': 'setstoryname', 'data': vars.laststory})
        sendwi()
        emit('from_server', {'cmd': 'setmemory', 'data': vars.memory})
        emit('from_server', {'cmd': 'setanote', 'data': vars.authornote})
        vars.mode = "play"
    else:
        # Game in session, send current game data and ready state to browser
        refresh_story()
        sendsettings()
        refresh_settings()
        emit('from_server', {'cmd': 'setstoryname', 'data': vars.laststory})
        sendwi()
        emit('from_server', {'cmd': 'setmemory', 'data': vars.memory})
        emit('from_server', {'cmd': 'setanote', 'data': vars.authornote})
        if(vars.mode == "play"):
            if(not vars.aibusy):
                emit('from_server', {'cmd': 'setgamestate', 'data': 'ready'})
            else:
                emit('from_server', {'cmd': 'setgamestate', 'data': 'wait'})
        elif(vars.mode == "edit"):
            emit('from_server', {'cmd': 'editmode', 'data': 'true'})
        elif(vars.mode == "memory"):
            emit('from_server', {'cmd': 'memmode', 'data': 'true'})
        elif(vars.mode == "wi"):
            emit('from_server', {'cmd': 'wimode', 'data': 'true'})

    emit('from_server', {'cmd': 'gamesaved', 'data': vars.gamesaved}, broadcast=True)

#==================================================================#
# Event triggered when browser SocketIO sends data to the server
#==================================================================#
@socketio.on('message')
def get_message(msg):
    if not vars.quiet:
        logger.debug(f"Data received: {msg}")
    # Submit action
    if(msg['cmd'] == 'submit'):
        if(vars.mode == "play"):
            if(vars.aibusy):
                if(msg.get('allowabort', False)):
                    vars.abort = True
                return
            vars.abort = False
            vars.lua_koboldbridge.feedback = None
            if(vars.chatmode):
                if(type(msg['chatname']) is not str):
                    raise ValueError("Chatname must be a string")
                vars.chatname = msg['chatname']
                settingschanged()
                emit('from_server', {'cmd': 'setchatname', 'data': vars.chatname})
            vars.recentrng = vars.recentrngm = None
            actionsubmit(msg['data'], actionmode=msg['actionmode'])
        elif(vars.mode == "edit"):
            editsubmit(msg['data'])
        elif(vars.mode == "memory"):
            memsubmit(msg['data'])
    # Retry Action
    elif(msg['cmd'] == 'retry'):
        if(vars.aibusy):
            if(msg.get('allowabort', False)):
                vars.abort = True
            return
        vars.abort = False
        if(vars.chatmode):
            if(type(msg['chatname']) is not str):
                raise ValueError("Chatname must be a string")
            vars.chatname = msg['chatname']
            settingschanged()
            emit('from_server', {'cmd': 'setchatname', 'data': vars.chatname})
        actionretry(msg['data'])
    # Back/Undo Action
    elif(msg['cmd'] == 'back'):
        ignore = actionback()
    # Forward/Redo Action
    elif(msg['cmd'] == 'redo'):
        actionredo()
    # EditMode Action (old)
    elif(msg['cmd'] == 'edit'):
        if(vars.mode == "play"):
            vars.mode = "edit"
            emit('from_server', {'cmd': 'editmode', 'data': 'true'}, broadcast=True)
        elif(vars.mode == "edit"):
            vars.mode = "play"
            emit('from_server', {'cmd': 'editmode', 'data': 'false'}, broadcast=True)
    # EditLine Action (old)
    elif(msg['cmd'] == 'editline'):
        editrequest(int(msg['data']))
    # Inline edit
    elif(msg['cmd'] == 'inlineedit'):
        inlineedit(msg['chunk'], msg['data'])
    elif(msg['cmd'] == 'inlinedelete'):
        inlinedelete(msg['data'])
    # DeleteLine Action (old)
    elif(msg['cmd'] == 'delete'):
        deleterequest()
    elif(msg['cmd'] == 'memory'):
        togglememorymode()
    elif(not vars.host and msg['cmd'] == 'savetofile'):
        savetofile()
    elif(not vars.host and msg['cmd'] == 'loadfromfile'):
        loadfromfile()
    elif(msg['cmd'] == 'loadfromstring'):
        loadRequest(json.loads(msg['data']), filename=msg['filename'])
    elif(not vars.host and msg['cmd'] == 'import'):
        importRequest()
    elif(msg['cmd'] == 'newgame'):
        newGameRequest()
    elif(msg['cmd'] == 'rndgame'):
        randomGameRequest(msg['data'], memory=msg['memory'])
    elif(msg['cmd'] == 'settemp'):
        vars.temp = float(msg['data'])
        emit('from_server', {'cmd': 'setlabeltemp', 'data': msg['data']}, broadcast=True)
        settingschanged()
        refresh_settings()
    elif(msg['cmd'] == 'settopp'):
        vars.top_p = float(msg['data'])
        emit('from_server', {'cmd': 'setlabeltopp', 'data': msg['data']}, broadcast=True)
        settingschanged()
        refresh_settings()
    elif(msg['cmd'] == 'settopk'):
        vars.top_k = int(msg['data'])
        emit('from_server', {'cmd': 'setlabeltopk', 'data': msg['data']}, broadcast=True)
        settingschanged()
        refresh_settings()
    elif(msg['cmd'] == 'settfs'):
        vars.tfs = float(msg['data'])
        emit('from_server', {'cmd': 'setlabeltfs', 'data': msg['data']}, broadcast=True)
        settingschanged()
        refresh_settings()
    elif(msg['cmd'] == 'settypical'):
        vars.typical = float(msg['data'])
        emit('from_server', {'cmd': 'setlabeltypical', 'data': msg['data']}, broadcast=True)
        settingschanged()
        refresh_settings()
    elif(msg['cmd'] == 'settopa'):
        vars.top_a = float(msg['data'])
        emit('from_server', {'cmd': 'setlabeltopa', 'data': msg['data']}, broadcast=True)
        settingschanged()
        refresh_settings()
    elif(msg['cmd'] == 'setreppen'):
        vars.rep_pen = float(msg['data'])
        emit('from_server', {'cmd': 'setlabelreppen', 'data': msg['data']}, broadcast=True)
        settingschanged()
        refresh_settings()
    elif(msg['cmd'] == 'setreppenslope'):
        vars.rep_pen_slope = float(msg['data'])
        emit('from_server', {'cmd': 'setlabelreppenslope', 'data': msg['data']}, broadcast=True)
        settingschanged()
        refresh_settings()
    elif(msg['cmd'] == 'setreppenrange'):
        vars.rep_pen_range = float(msg['data'])
        emit('from_server', {'cmd': 'setlabelreppenrange', 'data': msg['data']}, broadcast=True)
        settingschanged()
        refresh_settings()
    elif(msg['cmd'] == 'setoutput'):
        vars.genamt = int(msg['data'])
        emit('from_server', {'cmd': 'setlabeloutput', 'data': msg['data']}, broadcast=True)
        settingschanged()
        refresh_settings()
    elif(msg['cmd'] == 'settknmax'):
        vars.max_length = int(msg['data'])
        emit('from_server', {'cmd': 'setlabeltknmax', 'data': msg['data']}, broadcast=True)
        settingschanged()
        refresh_settings()
    elif(msg['cmd'] == 'setikgen'):
        vars.ikgen = int(msg['data'])
        emit('from_server', {'cmd': 'setlabelikgen', 'data': msg['data']}, broadcast=True)
        settingschanged()
        refresh_settings()
    # Author's Note field update
    elif(msg['cmd'] == 'anote'):
        anotesubmit(msg['data'], template=msg['template'])
    # Author's Note depth update
    elif(msg['cmd'] == 'anotedepth'):
        vars.andepth = int(msg['data'])
        emit('from_server', {'cmd': 'setlabelanotedepth', 'data': msg['data']}, broadcast=True)
        settingschanged()
        refresh_settings()
    # Format - Trim incomplete sentences
    elif(msg['cmd'] == 'frmttriminc'):
        if('frmttriminc' in vars.formatoptns):
            vars.formatoptns["frmttriminc"] = msg['data']
        settingschanged()
        refresh_settings()
    elif(msg['cmd'] == 'frmtrmblln'):
        if('frmtrmblln' in vars.formatoptns):
            vars.formatoptns["frmtrmblln"] = msg['data']
        settingschanged()
        refresh_settings()
    elif(msg['cmd'] == 'frmtrmspch'):
        if('frmtrmspch' in vars.formatoptns):
            vars.formatoptns["frmtrmspch"] = msg['data']
        settingschanged()
        refresh_settings()
    elif(msg['cmd'] == 'frmtadsnsp'):
        if('frmtadsnsp' in vars.formatoptns):
            vars.formatoptns["frmtadsnsp"] = msg['data']
        settingschanged()
        refresh_settings()
    elif(msg['cmd'] == 'singleline'):
        if('singleline' in vars.formatoptns):
            vars.formatoptns["singleline"] = msg['data']
        settingschanged()
        refresh_settings()
    elif(msg['cmd'] == 'importselect'):
        vars.importnum = int(msg["data"].replace("import", ""))
    elif(msg['cmd'] == 'importcancel'):
        emit('from_server', {'cmd': 'popupshow', 'data': False})
        vars.importjs  = {}
    elif(msg['cmd'] == 'importaccept'):
        emit('from_server', {'cmd': 'popupshow', 'data': False})
        importgame()
    elif(msg['cmd'] == 'wi'):
        togglewimode()
    elif(msg['cmd'] == 'wiinit'):
        if(int(msg['data']) < len(vars.worldinfo)):
            setgamesaved(False)
            vars.worldinfo[msg['data']]["init"] = True
            addwiitem(folder_uid=msg['folder'])
    elif(msg['cmd'] == 'wifolderinit'):
        addwifolder()
    elif(msg['cmd'] == 'wimoveitem'):
        movewiitem(msg['destination'], msg['data'])
    elif(msg['cmd'] == 'wimovefolder'):
        movewifolder(msg['destination'], msg['data'])
    elif(msg['cmd'] == 'widelete'):
        deletewi(msg['data'])
    elif(msg['cmd'] == 'wifolderdelete'):
        deletewifolder(msg['data'])
    elif(msg['cmd'] == 'wiexpand'):
        assert 0 <= int(msg['data']) < len(vars.worldinfo)
        setgamesaved(False)
        emit('from_server', {'cmd': 'wiexpand', 'data': msg['data']}, broadcast=True)
    elif(msg['cmd'] == 'wiexpandfolder'):
        assert 0 <= int(msg['data']) < len(vars.worldinfo)
        setgamesaved(False)
        emit('from_server', {'cmd': 'wiexpandfolder', 'data': msg['data']}, broadcast=True)
    elif(msg['cmd'] == 'wifoldercollapsecontent'):
        setgamesaved(False)
        vars.wifolders_d[msg['data']]['collapsed'] = True
        emit('from_server', {'cmd': 'wifoldercollapsecontent', 'data': msg['data']}, broadcast=True)
    elif(msg['cmd'] == 'wifolderexpandcontent'):
        setgamesaved(False)
        vars.wifolders_d[msg['data']]['collapsed'] = False
        emit('from_server', {'cmd': 'wifolderexpandcontent', 'data': msg['data']}, broadcast=True)
    elif(msg['cmd'] == 'wiupdate'):
        setgamesaved(False)
        num = int(msg['num'])
        fields = ("key", "keysecondary", "content", "comment")
        for field in fields:
            if(field in msg['data'] and type(msg['data'][field]) is str):
                vars.worldinfo[num][field] = msg['data'][field]
        emit('from_server', {'cmd': 'wiupdate', 'num': msg['num'], 'data': {field: vars.worldinfo[num][field] for field in fields}}, broadcast=True)
    elif(msg['cmd'] == 'wifolderupdate'):
        setgamesaved(False)
        uid = int(msg['uid'])
        fields = ("name", "collapsed")
        for field in fields:
            if(field in msg['data'] and type(msg['data'][field]) is (str if field != "collapsed" else bool)):
                vars.wifolders_d[uid][field] = msg['data'][field]
        emit('from_server', {'cmd': 'wifolderupdate', 'uid': msg['uid'], 'data': {field: vars.wifolders_d[uid][field] for field in fields}}, broadcast=True)
    elif(msg['cmd'] == 'wiselon'):
        setgamesaved(False)
        vars.worldinfo[msg['data']]["selective"] = True
        emit('from_server', {'cmd': 'wiselon', 'data': msg['data']}, broadcast=True)
    elif(msg['cmd'] == 'wiseloff'):
        setgamesaved(False)
        vars.worldinfo[msg['data']]["selective"] = False
        emit('from_server', {'cmd': 'wiseloff', 'data': msg['data']}, broadcast=True)
    elif(msg['cmd'] == 'wiconstanton'):
        setgamesaved(False)
        vars.worldinfo[msg['data']]["constant"] = True
        emit('from_server', {'cmd': 'wiconstanton', 'data': msg['data']}, broadcast=True)
    elif(msg['cmd'] == 'wiconstantoff'):
        setgamesaved(False)
        vars.worldinfo[msg['data']]["constant"] = False
        emit('from_server', {'cmd': 'wiconstantoff', 'data': msg['data']}, broadcast=True)
    elif(msg['cmd'] == 'sendwilist'):
        commitwi(msg['data'])
    elif(msg['cmd'] == 'aidgimport'):
        importAidgRequest(msg['data'])
    elif(msg['cmd'] == 'saveasrequest'):
        saveas(msg['data'])
    elif(msg['cmd'] == 'saverequest'):
        save()
    elif(msg['cmd'] == 'loadlistrequest'):
        getloadlist()
    elif(msg['cmd'] == 'splistrequest'):
        getsplist()
    elif(msg['cmd'] == 'uslistrequest'):
        unloaded, loaded = getuslist()
        emit('from_server', {'cmd': 'buildus', 'data': {"unloaded": unloaded, "loaded": loaded}})
    elif(msg['cmd'] == 'samplerlistrequest'):
        emit('from_server', {'cmd': 'buildsamplers', 'data': vars.sampler_order})
    elif(msg['cmd'] == 'usloaded'):
        vars.userscripts = []
        for userscript in msg['data']:
            if type(userscript) is not str:
                continue
            userscript = userscript.strip()
            if len(userscript) != 0 and all(q not in userscript for q in ("..", ":")) and all(userscript[0] not in q for q in ("/", "\\")) and os.path.exists(fileops.uspath(userscript)):
                vars.userscripts.append(userscript)
        settingschanged()
    elif(msg['cmd'] == 'usload'):
        load_lua_scripts()
        unloaded, loaded = getuslist()
        sendUSStatItems()
    elif(msg['cmd'] == 'samplers'):
        sampler_order = msg["data"]
        sampler_order_min_length = 6
        sampler_order_max_length = 7
        if(not isinstance(sampler_order, list)):
            raise ValueError(f"Sampler order must be a list, but got a {type(sampler_order)}")
        if(not (sampler_order_min_length <= len(sampler_order) <= sampler_order_max_length)):
            raise ValueError(f"Sampler order must be a list of length greater than or equal to {sampler_order_min_length} and less than or equal to {sampler_order_max_length}, but got a list of length {len(sampler_order)}")
        if(not all(isinstance(e, int) for e in sampler_order)):
            raise ValueError(f"Sampler order must be a list of ints, but got a list with at least one non-int element")
        if(min(sampler_order) != 0 or max(sampler_order) != len(sampler_order) - 1 or len(set(sampler_order)) != len(sampler_order)):
            raise ValueError(f"Sampler order list of length {len(sampler_order)} must be a permutation of the first {len(sampler_order)} nonnegative integers")
        vars.sampler_order = sampler_order
        settingschanged()
    elif(msg['cmd'] == 'list_model'):
        sendModelSelection(menu=msg['data'])
    elif(msg['cmd'] == 'load_model'):
        logger.debug(f"Selected Model: {vars.model_selected}")
        if not os.path.exists("settings/"):
            os.mkdir("settings")
        changed = True
        if not utils.HAS_ACCELERATE:
            msg['disk_layers'] = "0"
        if os.path.exists("settings/" + vars.model_selected.replace('/', '_') + ".breakmodel"):
            with open("settings/" + vars.model_selected.replace('/', '_') + ".breakmodel", "r") as file:
                data = file.read().split('\n')[:2]
                if len(data) < 2:
                    data.append("0")
                gpu_layers, disk_layers = data
                if gpu_layers == msg['gpu_layers'] and disk_layers == msg['disk_layers']:
                    changed = False
        if changed:
            if vars.model_selected in ["NeoCustom", "GPT2Custom"]:
                filename = "settings/{}.breakmodel".format(os.path.basename(os.path.normpath(vars.custmodpth)))
            else:
                filename = "settings/{}.breakmodel".format(vars.model_selected.replace('/', '_'))
            f = open(filename, "w")
            f.write(str(msg['gpu_layers']) + '\n' + str(msg['disk_layers']))
            f.close()
        vars.colaburl = msg['url'] + "/request"
        vars.model = vars.model_selected
        if vars.model == "CLUSTER":
            if type(msg['online_model']) is not list:
                if msg['online_model'] == '':
                    vars.cluster_requested_models = []
                else:
                    vars.cluster_requested_models = [msg['online_model']]
            else:
                vars.cluster_requested_models = msg['online_model']
        load_model(use_gpu=msg['use_gpu'], gpu_layers=msg['gpu_layers'], disk_layers=msg['disk_layers'], online_model=msg['online_model'])
    elif(msg['cmd'] == 'show_model'):
        logger.info(f"Model Name: {getmodelname()}")
        emit('from_server', {'cmd': 'show_model_name', 'data': getmodelname()}, broadcast=True)
    elif(msg['cmd'] == 'selectmodel'):
        # This is run when a model line is selected from the UI (line from the model_menu variable) that is tagged as not a menu
        # otherwise we should be running the msg['cmd'] == 'list_model'
        
        # We have to do a bit of processing though, if we select a custom path, we need to list out the contents of folders
        # But if we select something else, we need to potentially show model layers for each GPU
        # We might also need to show key input. All of that happens here
        
        # The data variable will contain the model name. But our Custom lines need a bit more processing
        # If we're on a custom line that we have selected a model for, the path variable will be in msg
        # so if that's missing we need to run the menu to show the model folders in the models folder
        if msg['data'] in ('NeoCustom', 'GPT2Custom') and 'path' not in msg and 'path_modelname' not in msg:
            if 'folder' not in msg or vars.host:
                folder = "./models"
            else:
                folder = msg['folder']
            sendModelSelection(menu=msg['data'], folder=folder)
        elif msg['data'] in ('NeoCustom', 'GPT2Custom') and 'path_modelname' in msg:
            #Here the user entered custom text in the text box. This could be either a model name or a path.
            if check_if_dir_is_model(msg['path_modelname']):
                vars.model_selected = msg['data']
                vars.custmodpth = msg['path_modelname']
                get_model_info(msg['data'], directory=msg['path'])
            else:
                vars.model_selected = msg['path_modelname']
                try:
                    get_model_info(vars.model_selected)
                except:
                    emit('from_server', {'cmd': 'errmsg', 'data': "The model entered doesn't exist."})
        elif msg['data'] in ('NeoCustom', 'GPT2Custom'):
            if check_if_dir_is_model(msg['path']):
                vars.model_selected = msg['data']
                vars.custmodpth = msg['path']
                get_model_info(msg['data'], directory=msg['path'])
            else:
                if vars.host:
                    sendModelSelection(menu=msg['data'], folder="./models")
                else:
                    sendModelSelection(menu=msg['data'], folder=msg['path'])
        else:
            vars.model_selected = msg['data'] 
            if 'path' in msg:
                vars.custmodpth = msg['path']
                get_model_info(msg['data'], directory=msg['path'])
            else:
                get_model_info(vars.model_selected)
    elif(msg['cmd'] == 'delete_model'):
        if "{}/models".format(os.getcwd()) in os.path.abspath(msg['data']) or "{}\\models".format(os.getcwd()) in os.path.abspath(msg['data']):
            if check_if_dir_is_model(msg['data']):
                logger.warning(f"Someone deleted {msg['data']}")
                import shutil
                shutil.rmtree(msg['data'])
                sendModelSelection(menu=msg['menu'])
            else:
                logger.error(f"Someone attempted to delete {msg['data']} but this is not a valid model")
        else:
            logger.critical(f"Someone maliciously attempted to delete {msg['data']}. The attempt has been blocked.")
    elif(msg['cmd'] == 'OAI_Key_Update'):
        get_oai_models(msg['key'])
    elif(msg['cmd'] == 'Cluster_Key_Update'):
        get_cluster_models(msg)
    elif(msg['cmd'] == 'loadselect'):
        vars.loadselect = msg["data"]
    elif(msg['cmd'] == 'spselect'):
        vars.spselect = msg["data"]
    elif(msg['cmd'] == 'loadrequest'):
        loadRequest(fileops.storypath(vars.loadselect))
    elif(msg['cmd'] == 'sprequest'):
        spRequest(vars.spselect)
    elif(msg['cmd'] == 'deletestory'):
        deletesave(msg['data'])
    elif(msg['cmd'] == 'renamestory'):
        renamesave(msg['data'], msg['newname'])
    elif(msg['cmd'] == 'clearoverwrite'):    
        vars.svowname = ""
        vars.saveow   = False
    elif(msg['cmd'] == 'seqsel'):
        selectsequence(msg['data'])
    elif(msg['cmd'] == 'seqpin'):
        pinsequence(msg['data'])
    elif(msg['cmd'] == 'setnumseq'):
        vars.numseqs = int(msg['data'])
        emit('from_server', {'cmd': 'setlabelnumseq', 'data': msg['data']})
        settingschanged()
        refresh_settings()
    elif(msg['cmd'] == 'setwidepth'):
        vars.widepth = int(msg['data'])
        emit('from_server', {'cmd': 'setlabelwidepth', 'data': msg['data']})
        settingschanged()
        refresh_settings()
    elif(msg['cmd'] == 'setuseprompt'):
        vars.useprompt = msg['data']
        settingschanged()
        refresh_settings()
    elif(msg['cmd'] == 'setadventure'):
        vars.adventure = msg['data']
        vars.chatmode = False
        settingschanged()
        refresh_settings()
    elif(msg['cmd'] == 'autosave'):
        vars.autosave = msg['data']
        settingschanged()
        refresh_settings()
    elif(msg['cmd'] == 'setchatmode'):
        vars.chatmode = msg['data']
        vars.adventure = False
        settingschanged()
        refresh_settings()
    elif(msg['cmd'] == 'setdynamicscan'):
        vars.dynamicscan = msg['data']
        settingschanged()
        refresh_settings()
    elif(msg['cmd'] == 'setnopromptgen'):
        vars.nopromptgen = msg['data']
        settingschanged()
        refresh_settings()
    elif(msg['cmd'] == 'setrngpersist'):
        vars.rngpersist = msg['data']
        settingschanged()
        refresh_settings()
    elif(msg['cmd'] == 'setnogenmod'):
        vars.nogenmod = msg['data']
        settingschanged()
        refresh_settings()
    elif(msg['cmd'] == 'setfulldeterminism'):
        vars.full_determinism = msg['data']
        settingschanged()
        refresh_settings()
    elif(msg['cmd'] == 'setoutputstreaming'):
        vars.output_streaming = msg['data']
        settingschanged()
        refresh_settings()
    elif(msg['cmd'] == 'setshowbudget'):
        vars.show_budget = msg['data']
        settingschanged()
        refresh_settings()
    elif(msg['cmd'] == 'setshowprobs'):
        vars.show_probs = msg['data']
        settingschanged()
        refresh_settings()
    elif(not vars.host and msg['cmd'] == 'importwi'):
        wiimportrequest()
    elif(msg['cmd'] == 'debug'):
        vars.debug = msg['data']
        emit('from_server', {'cmd': 'set_debug', 'data': msg['data']}, broadcast=True)
        if vars.debug:
            send_debug()
    elif(msg['cmd'] == 'getfieldbudget'):
        unencoded = msg["data"]["unencoded"]
        field = msg["data"]["field"]

        # Tokenizer may be undefined here when a model has not been chosen.
        if "tokenizer" not in globals():
            # We don't have a tokenizer, just return nulls.
            emit(
                'from_server',
                {'cmd': 'showfieldbudget', 'data': {"length": None, "max": None, "field": field}},
            )
            return

        header_length = len(tokenizer._koboldai_header)
        max_tokens = vars.max_length - header_length - vars.sp_length - vars.genamt

        if not unencoded:
            # Unencoded is empty, just return 0
            emit(
                'from_server',
                {'cmd': 'showfieldbudget', 'data': {"length": 0, "max": max_tokens, "field": field}},
                broadcast=True
            )
        else:
            if field == "anoteinput":
                unencoded = buildauthorsnote(unencoded, msg["data"]["anotetemplate"])
            tokens_length = len(tokenizer.encode(unencoded))

            emit(
                'from_server',
                {'cmd': 'showfieldbudget', 'data': {"length": tokens_length, "max": max_tokens, "field": field}},
                broadcast=True
            )

#==================================================================#
#  Send userscripts list to client
#==================================================================#
def sendUSStatItems():
    _, loaded = getuslist()
    loaded = loaded if vars.lua_running else []
    last_userscripts = [e["filename"] for e in loaded]
    emit('from_server', {'cmd': 'usstatitems', 'data': loaded, 'flash': last_userscripts != vars.last_userscripts}, broadcast=True)
    vars.last_userscripts = last_userscripts

#==================================================================#
#  KoboldAI Markup Formatting (Mixture of Markdown and sanitized html)
#==================================================================#
def kml(txt):
   txt = txt.replace('>', '&gt;')
   txt = bleach.clean(markdown.markdown(txt), tags = ['p', 'em', 'strong', 'code', 'h1', 'h2', 'h3', 'h4', 'h5', 'h6', 'li', 'ul', 'b', 'i', 'a', 'span', 'button'], styles = ['color', 'font-weight'], attributes=['id', 'class', 'style', 'href'])
   return txt

#==================================================================#
#  Send start message and tell Javascript to set UI state
#==================================================================#
def setStartState():
    if(vars.welcome):
        txt = kml(vars.welcome) + "<br/>"
    else:
        txt = "<span>Welcome to <span class=\"color_cyan\">KoboldAI</span>! You are running <span class=\"color_green\">"+getmodelname()+"</span>.<br/>"
    if(not vars.noai and not vars.welcome):
        txt = txt + "Please load a game or enter a prompt below to begin!</span>"
    if(vars.noai):
        txt = txt + "Please load or import a story to read. There is no AI in this mode."
    emit('from_server', {'cmd': 'updatescreen', 'gamestarted': vars.gamestarted, 'data': txt}, broadcast=True)
    emit('from_server', {'cmd': 'setgamestate', 'data': 'start'}, broadcast=True)

#==================================================================#
#  Transmit applicable settings to SocketIO to build UI sliders/toggles
#==================================================================#
def sendsettings():
    # Send settings for selected AI type
    emit('from_server', {'cmd': 'reset_menus'})
    if(vars.model != "InferKit"):
        for set in gensettings.gensettingstf:
            emit('from_server', {'cmd': 'addsetting', 'data': set})
    else:
        for set in gensettings.gensettingsik:
            emit('from_server', {'cmd': 'addsetting', 'data': set})
    
    # Send formatting options
    for frm in gensettings.formatcontrols:
        emit('from_server', {'cmd': 'addformat', 'data': frm})
        # Add format key to vars if it wasn't loaded with client.settings
        if(not frm["id"] in vars.formatoptns):
            vars.formatoptns[frm["id"]] = False;

#==================================================================#
#  Set value of gamesaved
#==================================================================#
def setgamesaved(gamesaved):
    assert type(gamesaved) is bool
    if(gamesaved != vars.gamesaved):
        emit('from_server', {'cmd': 'gamesaved', 'data': gamesaved}, broadcast=True)
    vars.gamesaved = gamesaved

#==================================================================#
#  Take input text from SocketIO and decide what to do with it
#==================================================================#

def check_for_backend_compilation():
    if(vars.checking):
        return
    vars.checking = True
    for _ in range(31):
        time.sleep(0.06276680299820175)
        if(vars.compiling):
            emit('from_server', {'cmd': 'warnmsg', 'data': 'Compiling TPU backend&mdash;this usually takes 1&ndash;2 minutes...'}, broadcast=True)
            break
    vars.checking = False

def actionsubmit(data, actionmode=0, force_submit=False, force_prompt_gen=False, disable_recentrng=False, no_generate=False, ignore_aibusy=False):
    # Ignore new submissions if the AI is currently busy
    if(not ignore_aibusy and vars.aibusy):
        return
    
    while(True):
        set_aibusy(1)

        if(vars.model in ["API","CLUSTER"]):
            global tokenizer
            if vars.model == "API":
                tokenizer_id = requests.get(
                    vars.colaburl[:-8] + "/api/v1/model",
                ).json()["result"]
            elif len(vars.cluster_requested_models) >= 1:
                # If the player has requested one or more models, we use the first one for the tokenizer
                tokenizer_id = vars.cluster_requested_models[0]
            # The cluster can return any number of possible models for each gen, but this happens after this step
            # So at this point, this is unknown
            else:
                tokenizer_id = ""
            if tokenizer_id != vars.api_tokenizer_id:
                try:
                    if(os.path.isdir(tokenizer_id)):
                        try:
                            tokenizer = AutoTokenizer.from_pretrained(tokenizer_id, revision=vars.revision, cache_dir="cache")
                        except:
                            tokenizer = AutoTokenizer.from_pretrained(tokenizer_id, revision=vars.revision, cache_dir="cache", use_fast=False)
                    elif(os.path.isdir("models/{}".format(tokenizer_id.replace('/', '_')))):
                        try:
                            tokenizer = AutoTokenizer.from_pretrained("models/{}".format(tokenizer_id.replace('/', '_')), revision=vars.revision, cache_dir="cache")
                        except:
                            tokenizer = AutoTokenizer.from_pretrained("models/{}".format(tokenizer_id.replace('/', '_')), revision=vars.revision, cache_dir="cache", use_fast=False)
                    else:
                        try:
                            tokenizer = AutoTokenizer.from_pretrained(tokenizer_id, revision=vars.revision, cache_dir="cache")
                        except:
                            tokenizer = AutoTokenizer.from_pretrained(tokenizer_id, revision=vars.revision, cache_dir="cache", use_fast=False)
                except:
                    logger.warning(f"Unknown tokenizer {repr(tokenizer_id)}")
                vars.api_tokenizer_id = tokenizer_id

        if(disable_recentrng):
            vars.recentrng = vars.recentrngm = None

        vars.recentback = False
        vars.recentedit = False
        vars.actionmode = actionmode

        # "Action" mode
        if(actionmode == 1):
            data = data.strip().lstrip('>')
            data = re.sub(r'\n+', ' ', data)
            if(len(data)):
                data = f"\n\n> {data}\n"
        
        # "Chat" mode
        if(vars.chatmode and vars.gamestarted):
            data = re.sub(r'\n+', ' ', data)
            if(len(data)):
                data = f"\n{vars.chatname}: {data}\n"
        
        # If we're not continuing, store a copy of the raw input
        if(data != ""):
            vars.lastact = data
        
        if(not vars.gamestarted):
            vars.submission = data
            if(not no_generate):
                execute_inmod()
            vars.submission = re.sub(r"[^\S\r\n]*([\r\n]*)$", r"\1", vars.submission)  # Remove trailing whitespace, excluding newlines
            data = vars.submission
            if(not force_submit and len(data.strip()) == 0):
                assert False
            # Start the game
            vars.gamestarted = True
            if(not no_generate and not vars.noai and vars.lua_koboldbridge.generating and (not vars.nopromptgen or force_prompt_gen)):
                # Save this first action as the prompt
                vars.prompt = data
                # Clear the startup text from game screen
                emit('from_server', {'cmd': 'updatescreen', 'gamestarted': False, 'data': 'Please wait, generating story...'}, broadcast=True)
                calcsubmit(data) # Run the first action through the generator
                if(not no_generate and not vars.abort and vars.lua_koboldbridge.restart_sequence is not None and len(vars.genseqs) == 0):
                    data = ""
                    force_submit = True
                    disable_recentrng = True
                    continue
                emit('from_server', {'cmd': 'scrolldown', 'data': ''}, broadcast=True)
                break
            else:
                # Save this first action as the prompt
                vars.prompt = data if len(data) > 0 else '"'
                for i in range(vars.numseqs):
                    vars.lua_koboldbridge.outputs[i+1] = ""
                if(not no_generate):
                    execute_outmod()
                vars.lua_koboldbridge.regeneration_required = False
                genout = []
                for i in range(vars.numseqs):
                    genout.append({"generated_text": vars.lua_koboldbridge.outputs[i+1]})
                    assert type(genout[-1]["generated_text"]) is str
                if(len(genout) == 1):
                    genresult(genout[0]["generated_text"], flash=False)
                    refresh_story()
                    if(len(vars.actions) > 0):
                        emit('from_server', {'cmd': 'texteffect', 'data': vars.actions.get_last_key() + 1}, broadcast=True)
                    if(not vars.abort and vars.lua_koboldbridge.restart_sequence is not None):
                        data = ""
                        force_submit = True
                        disable_recentrng = True
                        continue
                else:
                    if(not vars.abort and vars.lua_koboldbridge.restart_sequence is not None and vars.lua_koboldbridge.restart_sequence > 0):
                        genresult(genout[vars.lua_koboldbridge.restart_sequence-1]["generated_text"], flash=False)
                        refresh_story()
                        data = ""
                        force_submit = True
                        disable_recentrng = True
                        continue
                    genselect(genout)
                    refresh_story()
                set_aibusy(0)
                emit('from_server', {'cmd': 'scrolldown', 'data': ''}, broadcast=True)
                break
        else:
            # Apply input formatting & scripts before sending to tokenizer
            if(vars.actionmode == 0):
                data = applyinputformatting(data)
            vars.submission = data
            if(not no_generate):
                execute_inmod()
            vars.submission = re.sub(r"[^\S\r\n]*([\r\n]*)$", r"\1", vars.submission)  # Remove trailing whitespace, excluding newlines
            data = vars.submission
            # Dont append submission if it's a blank/continue action
            if(data != ""):
                # Store the result in the Action log
                if(len(vars.prompt.strip()) == 0):
                    vars.prompt = data
                else:
                    vars.actions.append(data)
                    # we now need to update the actions_metadata
                    # we'll have two conditions. 
                    # 1. This is totally new (user entered) 
                    if vars.actions.get_last_key() not in vars.actions_metadata:
                        vars.actions_metadata[vars.actions.get_last_key()] = {"Selected Text": data, "Alternative Text": []}
                    else:
                    # 2. We've selected a chunk of text that is was presented previously
                        try:
                            alternatives = [item['Text'] for item in vars.actions_metadata[len(vars.actions)-1]["Alternative Text"]]
                        except:
                            logger.debug(len(vars.actions))
                            logger.debug(vars.actions_metadata)
                            raise
                        if data in alternatives:
                            alternatives = [item for item in vars.actions_metadata[vars.actions.get_last_key() ]["Alternative Text"] if item['Text'] != data]
                            vars.actions_metadata[vars.actions.get_last_key()]["Alternative Text"] = alternatives
                        vars.actions_metadata[vars.actions.get_last_key()]["Selected Text"] = data
                update_story_chunk('last')
                send_debug()

            if(not no_generate and not vars.noai and vars.lua_koboldbridge.generating):
                # Off to the tokenizer!
                calcsubmit(data)
                if(not vars.abort and vars.lua_koboldbridge.restart_sequence is not None and len(vars.genseqs) == 0):
                    data = ""
                    force_submit = True
                    disable_recentrng = True
                    continue
                emit('from_server', {'cmd': 'scrolldown', 'data': ''}, broadcast=True)
                break
            else:
                if(not no_generate):
                    for i in range(vars.numseqs):
                        vars.lua_koboldbridge.outputs[i+1] = ""
                    execute_outmod()
                    vars.lua_koboldbridge.regeneration_required = False
                genout = []
                for i in range(vars.numseqs):
                    genout.append({"generated_text": vars.lua_koboldbridge.outputs[i+1] if not no_generate else ""})
                    assert type(genout[-1]["generated_text"]) is str
                if(len(genout) == 1):
                    genresult(genout[0]["generated_text"])
                    if(not no_generate and not vars.abort and vars.lua_koboldbridge.restart_sequence is not None):
                        data = ""
                        force_submit = True
                        disable_recentrng = True
                        continue
                else:
                    if(not no_generate and not vars.abort and vars.lua_koboldbridge.restart_sequence is not None and vars.lua_koboldbridge.restart_sequence > 0):
                        genresult(genout[vars.lua_koboldbridge.restart_sequence-1]["generated_text"])
                        data = ""
                        force_submit = True
                        disable_recentrng = True
                        continue
                    genselect(genout)
                set_aibusy(0)
                emit('from_server', {'cmd': 'scrolldown', 'data': ''}, broadcast=True)
                break

def apiactionsubmit_generate(txt, minimum, maximum):
    vars.generated_tkns = 0

    if not vars.quiet:
        logger.debug(f"Prompt Min:{minimum}, Max:{maximum}")
        logger.prompt(utils.decodenewlines(tokenizer.decode(txt)).encode("unicode_escape").decode("utf-8"))

    # Clear CUDA cache if using GPU
    if(vars.hascuda and (vars.usegpu or vars.breakmodel)):
        gc.collect()
        torch.cuda.empty_cache()

    # Submit input text to generator
    _genout, already_generated = tpool.execute(_generate, txt, minimum, maximum, set())

    genout = [applyoutputformatting(utils.decodenewlines(tokenizer.decode(tokens[-already_generated:]))) for tokens in _genout]

    # Clear CUDA cache again if using GPU
    if(vars.hascuda and (vars.usegpu or vars.breakmodel)):
        del _genout
        gc.collect()
        torch.cuda.empty_cache()

    return genout

def apiactionsubmit_tpumtjgenerate(txt, minimum, maximum):
    vars.generated_tkns = 0

    if(vars.full_determinism):
        tpu_mtj_backend.set_rng_seed(vars.seed)

    if not vars.quiet:
        logger.debug(f"Prompt Min:{minimum}, Max:{maximum}")
        logger.prompt(utils.decodenewlines(tokenizer.decode(txt)).encode("unicode_escape").decode("utf-8"))

    vars._actions = vars.actions
    vars._prompt = vars.prompt
    if(vars.dynamicscan):
        vars._actions = vars._actions.copy()

    # Submit input text to generator
    soft_tokens = tpumtjgetsofttokens()
    genout = tpool.execute(
        tpu_mtj_backend.infer_static,
        np.uint32(txt),
        gen_len = maximum-minimum+1,
        temp=vars.temp,
        top_p=vars.top_p,
        top_k=vars.top_k,
        tfs=vars.tfs,
        typical=vars.typical,
        top_a=vars.top_a,
        numseqs=vars.numseqs,
        repetition_penalty=vars.rep_pen,
        rpslope=vars.rep_pen_slope,
        rprange=vars.rep_pen_range,
        soft_embeddings=vars.sp,
        soft_tokens=soft_tokens,
        sampler_order=vars.sampler_order,
    )
    genout = [applyoutputformatting(utils.decodenewlines(tokenizer.decode(txt))) for txt in genout]

    return genout

def apiactionsubmit(data, use_memory=False, use_world_info=False, use_story=False, use_authors_note=False):
    if(vars.model == "Colab"):
        raise NotImplementedError("API generation is not supported in old Colab API mode.")
    elif(vars.model == "API"):
        raise NotImplementedError("API generation is not supported in API mode.")
    elif(vars.model == "CLUSTER"):
        raise NotImplementedError("API generation is not supported in API mode.")
    elif(vars.model == "OAI"):
        raise NotImplementedError("API generation is not supported in OpenAI/GooseAI mode.")
    elif(vars.model == "ReadOnly"):
        raise NotImplementedError("API generation is not supported in read-only mode; please load a model and then try again.")

    data = applyinputformatting(data)

    if(vars.memory != "" and vars.memory[-1] != "\n"):
        mem = vars.memory + "\n"
    else:
        mem = vars.memory
    if(use_authors_note and vars.authornote != ""):
        anotetxt  = ("\n" + vars.authornotetemplate + "\n").replace("<|>", vars.authornote)
    else:
        anotetxt = ""
    MIN_STORY_TOKENS = 8
    story_tokens = []
    mem_tokens = []
    wi_tokens = []
    story_budget = lambda: vars.max_length - vars.sp_length - vars.genamt - len(tokenizer._koboldai_header) - len(story_tokens) - len(mem_tokens) - len(wi_tokens)
    budget = lambda: story_budget() + MIN_STORY_TOKENS
    if budget() < 0:
        abort(Response(json.dumps({"detail": {
            "msg": f"Your Max Tokens setting is too low for your current soft prompt and tokenizer to handle. It needs to be at least {vars.max_length - budget()}.",
            "type": "token_overflow",
        }}), mimetype="application/json", status=500))
    if use_memory:
        mem_tokens = tokenizer.encode(utils.encodenewlines(mem))[-budget():]
    if use_world_info:
        world_info, _ = checkworldinfo(data, force_use_txt=True, scan_story=use_story)
        wi_tokens = tokenizer.encode(utils.encodenewlines(world_info))[-budget():]
    if use_story:
        if vars.useprompt:
            story_tokens = tokenizer.encode(utils.encodenewlines(vars.prompt))[-budget():]
    story_tokens = tokenizer.encode(utils.encodenewlines(data))[-story_budget():] + story_tokens
    if use_story:
        for i, action in enumerate(reversed(vars.actions.values())):
            if story_budget() <= 0:
                assert story_budget() == 0
                break
            story_tokens = tokenizer.encode(utils.encodenewlines(action))[-story_budget():] + story_tokens
            if i == vars.andepth - 1:
                story_tokens = tokenizer.encode(utils.encodenewlines(anotetxt))[-story_budget():] + story_tokens
        if not vars.useprompt:
            story_tokens = tokenizer.encode(utils.encodenewlines(vars.prompt))[-budget():] + story_tokens
    tokens = tokenizer._koboldai_header + mem_tokens + wi_tokens + story_tokens
    assert story_budget() >= 0
    minimum = len(tokens) + 1
    maximum = len(tokens) + vars.genamt

    if(not vars.use_colab_tpu and vars.model not in ["Colab", "API", "CLUSTER", "OAI", "TPUMeshTransformerGPTJ", "TPUMeshTransformerGPTNeoX"]):
        genout = apiactionsubmit_generate(tokens, minimum, maximum)
    elif(vars.use_colab_tpu or vars.model in ("TPUMeshTransformerGPTJ", "TPUMeshTransformerGPTNeoX")):
        genout = apiactionsubmit_tpumtjgenerate(tokens, minimum, maximum)

    return genout

#==================================================================#
#  
#==================================================================#
def actionretry(data):
    if(vars.noai):
        emit('from_server', {'cmd': 'errmsg', 'data': "Retry function unavailable in Read Only mode."})
        return
    if(vars.recentrng is not None):
        if(not vars.aibusy):
            randomGameRequest(vars.recentrng, memory=vars.recentrngm)
        return
    if actionback():
        actionsubmit("", actionmode=vars.actionmode, force_submit=True)
        send_debug()
    elif(not vars.useprompt):
        emit('from_server', {'cmd': 'errmsg', 'data': "Please enable \"Always Add Prompt\" to retry with your prompt."})

#==================================================================#
#  
#==================================================================#
def actionback():
    if(vars.aibusy):
        return
    # Remove last index of actions and refresh game screen
    if(len(vars.genseqs) == 0 and len(vars.actions) > 0):
        # We are going to move the selected text to alternative text in the actions_metadata variable so we can redo this action
        vars.actions_metadata[vars.actions.get_last_key() ]['Alternative Text'] = [{'Text': vars.actions_metadata[vars.actions.get_last_key() ]['Selected Text'],
                                                                    'Pinned': False,
                                                                    "Previous Selection": True,
                                                                    "Edited": False}] + vars.actions_metadata[vars.actions.get_last_key() ]['Alternative Text']
        vars.actions_metadata[vars.actions.get_last_key() ]['Selected Text'] = ""
    
        last_key = vars.actions.get_last_key()
        vars.actions.pop()
        vars.recentback = True
        remove_story_chunk(last_key + 1)
        #for the redo to not get out of whack, need to reset the max # in the actions sequence
        vars.actions.set_next_id(last_key)
        success = True
    elif(len(vars.genseqs) == 0):
        emit('from_server', {'cmd': 'errmsg', 'data': "Cannot delete the prompt."})
        success =  False
    else:
        vars.genseqs = []
        success = True
    send_debug()
    return success
        
def actionredo():
    i = 0
    #First we need to find the next valid key
    #We might have deleted text so we don't want to show a redo for that blank chunk
    
    restore_id = vars.actions.get_last_key()+1
    if restore_id in vars.actions_metadata:
        ok_to_use = False
        while not ok_to_use:
            for item in vars.actions_metadata[restore_id]['Alternative Text']:
                if item['Previous Selection'] and item['Text'] != "":
                    ok_to_use = True
            if not ok_to_use:
                restore_id+=1
                if restore_id not in vars.actions_metadata:
                    return
            else:
                vars.actions.set_next_id(restore_id)
                
    
    if restore_id in vars.actions_metadata:
        genout = [{"generated_text": item['Text']} for item in vars.actions_metadata[restore_id]['Alternative Text'] if (item["Previous Selection"]==True)]
        if len(genout) > 0:
            genout = genout + [{"generated_text": item['Text']} for item in vars.actions_metadata[restore_id]['Alternative Text'] if (item["Pinned"]==True) and (item["Previous Selection"]==False)]
            if len(genout) == 1:
                vars.actions_metadata[restore_id]['Alternative Text'] = [item for item in vars.actions_metadata[restore_id]['Alternative Text'] if (item["Previous Selection"]!=True)]
                genresult(genout[0]['generated_text'], flash=True, ignore_formatting=True)
            else:
                # Store sequences in memory until selection is made
                vars.genseqs = genout
                
                
                # Send sequences to UI for selection
                genout = [[item['Text'], "redo"] for item in vars.actions_metadata[restore_id]['Alternative Text'] if (item["Previous Selection"]==True)]
                
                emit('from_server', {'cmd': 'genseqs', 'data': genout}, broadcast=True)
    else:
        emit('from_server', {'cmd': 'popuperror', 'data': "There's nothing to undo"}, broadcast=True)
    send_debug()

#==================================================================#
#  
#==================================================================#
def buildauthorsnote(authorsnote, template):
    # Build Author's Note if set
    if authorsnote == "":
        return ""
    return ("\n" + template + "\n").replace("<|>", authorsnote)

def calcsubmitbudgetheader(txt, **kwargs):
    # Scan for WorldInfo matches
    winfo, found_entries = checkworldinfo(txt, **kwargs)

    # Add a newline to the end of memory
    if(vars.memory != "" and vars.memory[-1] != "\n"):
        mem = vars.memory + "\n"
    else:
        mem = vars.memory

    anotetxt = buildauthorsnote(vars.authornote, vars.authornotetemplate)

    return winfo, mem, anotetxt, found_entries

def calcsubmitbudget(actionlen, winfo, mem, anotetxt, actions, submission=None, budget_deduction=0):
    forceanote   = False # In case we don't have enough actions to hit A.N. depth
    anoteadded   = False # In case our budget runs out before we hit A.N. depth
    anotetkns    = []  # Placeholder for Author's Note tokens
    lnanote      = 0   # Placeholder for Author's Note length

    lnsp = vars.sp_length

    if("tokenizer" not in globals()):
        from transformers import GPT2TokenizerFast
        global tokenizer
        tokenizer = GPT2TokenizerFast.from_pretrained("gpt2", revision=vars.revision, cache_dir="cache")

    lnheader = len(tokenizer._koboldai_header)

    # Calculate token budget
    prompttkns = tokenizer.encode(utils.encodenewlines(vars.comregex_ai.sub('', vars.prompt)), max_length=int(2e9), truncation=True)
    lnprompt   = len(prompttkns)

    memtokens = tokenizer.encode(utils.encodenewlines(mem), max_length=int(2e9), truncation=True)
    lnmem     = len(memtokens)
    if(lnmem > vars.max_length - lnheader - lnsp - vars.genamt - budget_deduction):
        raise OverflowError("The memory in your story is too long. Please either write a shorter memory text or increase the Max Tokens setting. If you are using a soft prompt, additionally consider using a smaller soft prompt.")

    witokens  = tokenizer.encode(utils.encodenewlines(winfo), max_length=int(2e9), truncation=True)
    lnwi      = len(witokens)
    if(lnmem + lnwi > vars.max_length - lnheader - lnsp - vars.genamt - budget_deduction):
        raise OverflowError("The current active world info keys take up too many tokens. Please either write shorter world info, decrease World Info Depth or increase the Max Tokens setting. If you are using a soft prompt, additionally consider using a smaller soft prompt.")

    if(anotetxt != ""):
        anotetkns = tokenizer.encode(utils.encodenewlines(anotetxt), max_length=int(2e9), truncation=True)
        lnanote   = len(anotetkns)
        if(lnmem + lnwi + lnanote > vars.max_length - lnheader - lnsp - vars.genamt - budget_deduction):
            raise OverflowError("The author's note in your story is too long. Please either write a shorter author's note or increase the Max Tokens setting. If you are using a soft prompt, additionally consider using a smaller soft prompt.")

    if(vars.useprompt):
        budget = vars.max_length - lnheader - lnsp - lnprompt - lnmem - lnanote - lnwi - vars.genamt - budget_deduction
    else:
        budget = vars.max_length - lnheader - lnsp - lnmem - lnanote - lnwi - vars.genamt - budget_deduction

    lnsubmission = len(tokenizer.encode(utils.encodenewlines(vars.comregex_ai.sub('', submission)), max_length=int(2e9), truncation=True)) if submission is not None else 0
    maybe_lnprompt = lnprompt if vars.useprompt and actionlen > 0 else 0

    if(lnmem + lnwi + lnanote + maybe_lnprompt + lnsubmission > vars.max_length - lnheader - lnsp - vars.genamt - budget_deduction):
        raise OverflowError("Your submission is too long. Please either write a shorter submission or increase the Max Tokens setting. If you are using a soft prompt, additionally consider using a smaller soft prompt. If you are using the Always Add Prompt setting, turning it off may help.")

    assert budget >= 0

    if(actionlen == 0):
        # First/Prompt action
        tokens = (tokenizer._koboldai_header if vars.model not in ("Colab", "API", "CLUSTER", "OAI") else []) + memtokens + witokens + anotetkns + prompttkns
        assert len(tokens) <= vars.max_length - lnsp - vars.genamt - budget_deduction
        ln = len(tokens) + lnsp
        return tokens, ln+1, ln+vars.genamt
    else:
        tokens     = []
        
        # Check if we have the action depth to hit our A.N. depth
        if(anotetxt != "" and actionlen < vars.andepth):
            forceanote = True
        
        # Get most recent action tokens up to our budget
        n = 0
        for key in reversed(actions):
            chunk = vars.comregex_ai.sub('', actions[key])
            
            assert budget >= 0
            if(budget <= 0):
                break
            acttkns = tokenizer.encode(utils.encodenewlines(chunk), max_length=int(2e9), truncation=True)
            tknlen = len(acttkns)
            if(tknlen < budget):
                tokens = acttkns + tokens
                budget -= tknlen
            else:
                count = budget * -1
                tokens = acttkns[count:] + tokens
                budget = 0
                break
            
            # Inject Author's Note if we've reached the desired depth
            if(n == vars.andepth-1):
                if(anotetxt != ""):
                    tokens = anotetkns + tokens # A.N. len already taken from bdgt
                    anoteadded = True
            n += 1
        
        # If we're not using the prompt every time and there's still budget left,
        # add some prompt.
        if(not vars.useprompt):
            if(budget > 0):
                prompttkns = prompttkns[-budget:]
            else:
                prompttkns = []

        # Did we get to add the A.N.? If not, do it here
        if(anotetxt != ""):
            if((not anoteadded) or forceanote):
                tokens = (tokenizer._koboldai_header if vars.model not in ("Colab", "API", "CLUSTER", "OAI") else []) + memtokens + witokens + anotetkns + prompttkns + tokens
            else:
                tokens = (tokenizer._koboldai_header if vars.model not in ("Colab", "API", "CLUSTER", "OAI") else []) + memtokens + witokens + prompttkns + tokens
        else:
            # Prepend Memory, WI, and Prompt before action tokens
            tokens = (tokenizer._koboldai_header if vars.model not in ("Colab", "API", "CLUSTER", "OAI") else []) + memtokens + witokens + prompttkns + tokens

        # Send completed bundle to generator
        assert len(tokens) <= vars.max_length - lnsp - vars.genamt - budget_deduction
        ln = len(tokens) + lnsp
        return tokens, ln+1, ln+vars.genamt

#==================================================================#
# Take submitted text and build the text to be given to generator
#==================================================================#
def calcsubmit(txt):
    anotetxt     = ""    # Placeholder for Author's Note text
    forceanote   = False # In case we don't have enough actions to hit A.N. depth
    anoteadded   = False # In case our budget runs out before we hit A.N. depth
    actionlen    = len(vars.actions)

    winfo, mem, anotetxt, found_entries = calcsubmitbudgetheader(txt)
 
    # For all transformers models
    if(vars.model != "InferKit"):
        subtxt, min, max = calcsubmitbudget(actionlen, winfo, mem, anotetxt, vars.actions, submission=txt)
        if(actionlen == 0):
            if(not vars.use_colab_tpu and vars.model not in ["Colab", "API", "CLUSTER", "OAI", "TPUMeshTransformerGPTJ", "TPUMeshTransformerGPTNeoX"]):
                generate(subtxt, min, max, found_entries=found_entries)
            elif(vars.model == "Colab"):
                sendtocolab(utils.decodenewlines(tokenizer.decode(subtxt)), min, max)
            elif(vars.model == "API"):
                sendtoapi(utils.decodenewlines(tokenizer.decode(subtxt)), min, max)
            elif(vars.model == "CLUSTER"):
                sendtocluster(utils.decodenewlines(tokenizer.decode(subtxt)), min, max)
            elif(vars.model == "OAI"):
                oairequest(utils.decodenewlines(tokenizer.decode(subtxt)), min, max)
            elif(vars.use_colab_tpu or vars.model in ("TPUMeshTransformerGPTJ", "TPUMeshTransformerGPTNeoX")):
                tpumtjgenerate(subtxt, min, max, found_entries=found_entries)
        else:
            if(not vars.use_colab_tpu and vars.model not in ["Colab", "API", "CLUSTER", "OAI", "TPUMeshTransformerGPTJ", "TPUMeshTransformerGPTNeoX"]):
                generate(subtxt, min, max, found_entries=found_entries)
            elif(vars.model == "Colab"):
                sendtocolab(utils.decodenewlines(tokenizer.decode(subtxt)), min, max)
            elif(vars.model == "API"):
                sendtoapi(utils.decodenewlines(tokenizer.decode(subtxt)), min, max)
            elif(vars.model == "CLUSTER"):
                sendtocluster(utils.decodenewlines(tokenizer.decode(subtxt)), min, max)
            elif(vars.model == "OAI"):
                oairequest(utils.decodenewlines(tokenizer.decode(subtxt)), min, max)
            elif(vars.use_colab_tpu or vars.model in ("TPUMeshTransformerGPTJ", "TPUMeshTransformerGPTNeoX")):
                tpumtjgenerate(subtxt, min, max, found_entries=found_entries)
                    
    # For InferKit web API
    else:
        # Check if we have the action depth to hit our A.N. depth
        if(anotetxt != "" and actionlen < vars.andepth):
            forceanote = True
        
        if(vars.useprompt):
            budget = vars.ikmax - len(vars.comregex_ai.sub('', vars.prompt)) - len(anotetxt) - len(mem) - len(winfo) - 1
        else:
            budget = vars.ikmax - len(anotetxt) - len(mem) - len(winfo) - 1
            
        subtxt = ""
        prompt = vars.comregex_ai.sub('', vars.prompt)
        n = 0
        for key in reversed(vars.actions):
            chunk = vars.actions[key]
            
            if(budget <= 0):
                    break
            actlen = len(chunk)
            if(actlen < budget):
                subtxt = chunk + subtxt
                budget -= actlen
            else:
                count = budget * -1
                subtxt = chunk[count:] + subtxt
                budget = 0
                break
            
            # If we're not using the prompt every time and there's still budget left,
            # add some prompt.
            if(not vars.useprompt):
                if(budget > 0):
                    prompt = vars.comregex_ai.sub('', vars.prompt)[-budget:]
                else:
                    prompt = ""
            
            # Inject Author's Note if we've reached the desired depth
            if(n == vars.andepth-1):
                if(anotetxt != ""):
                    subtxt = anotetxt + subtxt # A.N. len already taken from bdgt
                    anoteadded = True
            n += 1
        
        # Did we get to add the A.N.? If not, do it here
        if(anotetxt != ""):
            if((not anoteadded) or forceanote):
                subtxt = mem + winfo + anotetxt + prompt + subtxt
            else:
                subtxt = mem + winfo + prompt + subtxt
        else:
            subtxt = mem + winfo + prompt + subtxt
        
        # Send it!
        ikrequest(subtxt)

#==================================================================#
# Send text to generator and deal with output
#==================================================================#

def _generate(txt, minimum, maximum, found_entries):
    if(vars.full_determinism):
        torch.manual_seed(vars.seed)

    gen_in = torch.tensor(txt, dtype=torch.long)[None]
    if(vars.sp is not None):
        soft_tokens = torch.arange(
            model.config.vocab_size,
            model.config.vocab_size + vars.sp.shape[0],
        )
        gen_in = torch.cat((soft_tokens[None], gen_in), dim=-1)
    assert gen_in.shape[-1] + vars.genamt <= vars.max_length

    if(vars.hascuda and vars.usegpu):
        gen_in = gen_in.to(vars.gpu_device)
    elif(vars.hascuda and vars.breakmodel):
        gen_in = gen_in.to(breakmodel.primary_device)
    else:
        gen_in = gen_in.to('cpu')

    model.kai_scanner_excluded_world_info = found_entries

    vars._actions = vars.actions
    vars._prompt = vars.prompt
    if(vars.dynamicscan):
        vars._actions = vars._actions.copy()

    with torch.no_grad():
        already_generated = 0
        numseqs = vars.numseqs
        while True:
            genout = generator(
                gen_in, 
                do_sample=True, 
                max_length=int(2e9),
                repetition_penalty=1.0,
                bad_words_ids=vars.badwordsids,
                use_cache=True,
                num_return_sequences=numseqs
                )
            already_generated += len(genout[0]) - len(gen_in[0])
            assert already_generated <= vars.genamt
            if(model.kai_scanner.halt or not model.kai_scanner.regeneration_required):
                break
            assert genout.ndim >= 2
            assert genout.shape[0] == vars.numseqs
            if(vars.lua_koboldbridge.generated_cols and vars.generated_tkns != vars.lua_koboldbridge.generated_cols):
                raise RuntimeError("Inconsistency detected between KoboldAI Python and Lua backends")
            if(already_generated != vars.generated_tkns):
                raise RuntimeError("WI scanning error")
            for r in range(vars.numseqs):
                for c in range(already_generated):
                    assert vars.lua_koboldbridge.generated[r+1][c+1] is not None
                    genout[r][genout.shape[-1] - already_generated + c] = vars.lua_koboldbridge.generated[r+1][c+1]
            encoded = []
            for i in range(vars.numseqs):
                txt = utils.decodenewlines(tokenizer.decode(genout[i, -already_generated:]))
                winfo, mem, anotetxt, _found_entries = calcsubmitbudgetheader(txt, force_use_txt=True, actions=vars._actions)
                found_entries[i].update(_found_entries)
                txt, _, _ = calcsubmitbudget(len(vars._actions), winfo, mem, anotetxt, vars._actions, submission=txt)
                encoded.append(torch.tensor(txt, dtype=torch.long, device=genout.device))
            max_length = len(max(encoded, key=len))
            encoded = torch.stack(tuple(torch.nn.functional.pad(e, (max_length - len(e), 0), value=model.config.pad_token_id or model.config.eos_token_id) for e in encoded))
            genout = torch.cat(
                (
                    encoded,
                    genout[..., -already_generated:],
                ),
                dim=-1
            )
            if(vars.sp is not None):
                soft_tokens = torch.arange(
                    model.config.vocab_size,
                    model.config.vocab_size + vars.sp.shape[0],
                    device=genout.device,
                )
                genout = torch.cat((soft_tokens.tile(vars.numseqs, 1), genout), dim=-1)
            assert genout.shape[-1] + vars.genamt - already_generated <= vars.max_length
            diff = genout.shape[-1] - gen_in.shape[-1]
            minimum += diff
            maximum += diff
            gen_in = genout
            numseqs = 1
    
    return genout, already_generated
    

def generate(txt, minimum, maximum, found_entries=None):    
    vars.generated_tkns = 0

    if(found_entries is None):
        found_entries = set()
    found_entries = tuple(found_entries.copy() for _ in range(vars.numseqs))

    if not vars.quiet:
        logger.debug(f"Prompt Min:{minimum}, Max:{maximum}")
        logger.prompt(utils.decodenewlines(tokenizer.decode(txt)).encode("unicode_escape").decode("utf-8"))

    # Store context in memory to use it for comparison with generated content
    vars.lastctx = utils.decodenewlines(tokenizer.decode(txt))

    # Clear CUDA cache if using GPU
    if(vars.hascuda and (vars.usegpu or vars.breakmodel)):
        gc.collect()
        torch.cuda.empty_cache()

    # Submit input text to generator
    try:
        genout, already_generated = tpool.execute(_generate, txt, minimum, maximum, found_entries)
    except Exception as e:
        if(issubclass(type(e), lupa.LuaError)):
            vars.lua_koboldbridge.obliterate_multiverse()
            vars.lua_running = False
            emit('from_server', {'cmd': 'errmsg', 'data': 'Lua script error; please check console.'}, broadcast=True)
            sendUSStatItems()
            logger.debug('LUA ERROR: ' + str(e).replace("\033", ""))
            logger.warning("Lua engine stopped; please open 'Userscripts' and press Load to reinitialize scripts.")
        else:
            emit('from_server', {'cmd': 'errmsg', 'data': 'Error occurred during generator call; please check console.'}, broadcast=True)
            logger.error(traceback.format_exc().replace("\033", ""))
        set_aibusy(0)
        return

    for i in range(vars.numseqs):
        vars.lua_koboldbridge.generated[i+1][vars.generated_tkns] = int(genout[i, -1].item())
        vars.lua_koboldbridge.outputs[i+1] = utils.decodenewlines(tokenizer.decode(genout[i, -already_generated:]))

    execute_outmod()
    if(vars.lua_koboldbridge.regeneration_required):
        vars.lua_koboldbridge.regeneration_required = False
        genout = []
        for i in range(vars.numseqs):
            genout.append({"generated_text": vars.lua_koboldbridge.outputs[i+1]})
            assert type(genout[-1]["generated_text"]) is str
    else:
        genout = [{"generated_text": utils.decodenewlines(tokenizer.decode(tokens[-already_generated:]))} for tokens in genout]
    
    if(len(genout) == 1):
        genresult(genout[0]["generated_text"])
    else:
        if(vars.lua_koboldbridge.restart_sequence is not None and vars.lua_koboldbridge.restart_sequence > 0):
            genresult(genout[vars.lua_koboldbridge.restart_sequence-1]["generated_text"])
        else:
            genselect(genout)
    
    # Clear CUDA cache again if using GPU
    if(vars.hascuda and (vars.usegpu or vars.breakmodel)):
        del genout
        gc.collect()
        torch.cuda.empty_cache()
    
    set_aibusy(0)

#==================================================================#
#  Deal with a single return sequence from generate()
#==================================================================#
def genresult(genout, flash=True, ignore_formatting=False):
    if not vars.quiet:
        logger.generation(genout.encode("unicode_escape").decode("utf-8"))
    
    # Format output before continuing
    if not ignore_formatting:
        genout = applyoutputformatting(genout)

    vars.lua_koboldbridge.feedback = genout

    if(len(genout) == 0):
        return
    
    # Add formatted text to Actions array and refresh the game screen
    if(len(vars.prompt.strip()) == 0):
        vars.prompt = genout
    else:
        vars.actions.append(genout)
        if vars.actions.get_last_key() not in vars.actions_metadata:
            vars.actions_metadata[vars.actions.get_last_key()] = {'Selected Text': genout, 'Alternative Text': []}
        else:
            vars.actions_metadata[vars.actions.get_last_key()]['Selected Text'] = genout
    update_story_chunk('last')
    if(flash):
        emit('from_server', {'cmd': 'texteffect', 'data': vars.actions.get_last_key() + 1 if len(vars.actions) else 0}, broadcast=True)
    send_debug()

#==================================================================#
#  Send generator sequences to the UI for selection
#==================================================================#
def genselect(genout):
    i = 0
    for result in genout:
        # Apply output formatting rules to sequences
        result["generated_text"] = applyoutputformatting(result["generated_text"])
        if not vars.quiet:
            logger.info(f"Generation Result {i}")
            logger.generation(result["generated_text"].encode("unicode_escape").decode("utf-8"))
        i += 1
    
    # Add the options to the actions metadata
    # If we've already generated text for this action but haven't selected one we'll want to kill all non-pinned, non-previous selection, and non-edited options then add the new ones
    if vars.actions.get_next_id() in vars.actions_metadata:
        if (vars.actions_metadata[vars.actions.get_next_id()]['Selected Text'] == ""):
            vars.actions_metadata[vars.actions.get_next_id()]['Alternative Text'] = [{"Text": item['Text'], "Pinned": item['Pinned'], 
                                                                             "Previous Selection": item["Previous Selection"], 
                                                                             "Edited": item["Edited"]} for item in vars.actions_metadata[vars.actions.get_next_id()]['Alternative Text'] 
                                                                             if item['Pinned'] or item["Previous Selection"] or item["Edited"]] + [{"Text": text["generated_text"], 
                                                                                    "Pinned": False, "Previous Selection": False, "Edited": False} for text in genout]
        else:
            vars.actions_metadata[vars.actions.get_next_id()] = {'Selected Text': '', 'Alternative Text': [{"Text": text["generated_text"], "Pinned": False, "Previous Selection": False, "Edited": False} for text in genout]}
    else:
        vars.actions_metadata[vars.actions.get_next_id()] = {'Selected Text': '', 'Alternative Text': [{"Text": text["generated_text"], "Pinned": False, "Previous Selection": False, "Edited": False} for text in genout]}
    
    genout = [{"generated_text": item['Text']} for item in vars.actions_metadata[vars.actions.get_next_id()]['Alternative Text'] if (item["Previous Selection"]==False) and (item["Edited"]==False)]

    # Store sequences in memory until selection is made
    vars.genseqs = genout
    
    genout = [[item['Text'], "pinned" if item['Pinned'] else "normal"] for item in vars.actions_metadata[vars.actions.get_next_id()]['Alternative Text']  if (item["Previous Selection"]==False) and (item["Edited"]==False)]

    # Send sequences to UI for selection
    emit('from_server', {'cmd': 'genseqs', 'data': genout}, broadcast=True)
    send_debug()

#==================================================================#
#  Send selected sequence to action log and refresh UI
#==================================================================#
def selectsequence(n):
    if(len(vars.genseqs) == 0):
        return
    vars.lua_koboldbridge.feedback = vars.genseqs[int(n)]["generated_text"]
    if(len(vars.lua_koboldbridge.feedback) != 0):
        vars.actions.append(vars.lua_koboldbridge.feedback)
        #We'll want to remove the option from the alternative text and put it in selected text
        vars.actions_metadata[vars.actions.get_last_key() ]['Alternative Text'] = [item for item in vars.actions_metadata[vars.actions.get_last_key()]['Alternative Text'] if item['Text'] != vars.lua_koboldbridge.feedback]
        vars.actions_metadata[vars.actions.get_last_key() ]['Selected Text'] = vars.lua_koboldbridge.feedback
        update_story_chunk('last')
        emit('from_server', {'cmd': 'texteffect', 'data': vars.actions.get_last_key() + 1 if len(vars.actions) else 0}, broadcast=True)
    emit('from_server', {'cmd': 'hidegenseqs', 'data': ''}, broadcast=True)
    vars.genseqs = []

    if(vars.lua_koboldbridge.restart_sequence is not None):
        actionsubmit("", actionmode=vars.actionmode, force_submit=True, disable_recentrng=True)
    send_debug()

#==================================================================#
#  Pin/Unpin the selected sequence
#==================================================================#
def pinsequence(n):
    if n.isnumeric():
        text = vars.genseqs[int(n)]['generated_text']
        if text in [item['Text'] for item in vars.actions_metadata[vars.actions.get_next_id()]['Alternative Text']]:
            alternatives = vars.actions_metadata[vars.actions.get_next_id()]['Alternative Text']
            for i in range(len(alternatives)):
                if alternatives[i]['Text'] == text:
                    alternatives[i]['Pinned'] = not alternatives[i]['Pinned']
                    break
            vars.actions_metadata[vars.actions.get_next_id()]['Alternative Text'] = alternatives
    send_debug()


#==================================================================#
#  Send transformers-style request to ngrok/colab host
#==================================================================#
def sendtocolab(txt, min, max):
    # Log request to console
    if not vars.quiet:
        print("{0}Tokens:{1}, Txt:{2}{3}".format(colors.YELLOW, min-1, txt, colors.END))
    
    # Store context in memory to use it for comparison with generated content
    vars.lastctx = txt
    
    # Build request JSON data
    reqdata = {
        'text': txt,
        'min': min,
        'max': max,
        'rep_pen': vars.rep_pen,
        'rep_pen_slope': vars.rep_pen_slope,
        'rep_pen_range': vars.rep_pen_range,
        'temperature': vars.temp,
        'top_p': vars.top_p,
        'top_k': vars.top_k,
        'tfs': vars.tfs,
        'typical': vars.typical,
        'topa': vars.top_a,
        'numseqs': vars.numseqs,
        'retfultxt': False
    }
    
    # Create request
    req = requests.post(
        vars.colaburl, 
        json = reqdata
        )
    
    # Deal with the response
    if(req.status_code == 200):
        js = req.json()["data"]
        
        # Try to be backwards compatible with outdated colab
        if("text" in js):
            genout = [getnewcontent(js["text"])]
        else:
            genout = js["seqs"]
        
        for i in range(vars.numseqs):
            vars.lua_koboldbridge.outputs[i+1] = genout[i]

        execute_outmod()
        if(vars.lua_koboldbridge.regeneration_required):
            vars.lua_koboldbridge.regeneration_required = False
            genout = []
            for i in range(vars.numseqs):
                genout.append(vars.lua_koboldbridge.outputs[i+1])
                assert type(genout[-1]) is str

        if(len(genout) == 1):
            genresult(genout[0])
        else:
            # Convert torch output format to transformers
            seqs = []
            for seq in genout:
                seqs.append({"generated_text": seq})
            if(vars.lua_koboldbridge.restart_sequence is not None and vars.lua_koboldbridge.restart_sequence > 0):
                genresult(genout[vars.lua_koboldbridge.restart_sequence-1]["generated_text"])
            else:
                genselect(genout)
        
        # Format output before continuing
        #genout = applyoutputformatting(getnewcontent(genout))
        
        # Add formatted text to Actions array and refresh the game screen
        #vars.actions.append(genout)
        #refresh_story()
        #emit('from_server', {'cmd': 'texteffect', 'data': vars.actions.get_last_key() + 1 if len(vars.actions) else 0})
        
        set_aibusy(0)
    else:
        errmsg = "Colab API Error: Failed to get a reply from the server. Please check the colab console."
        print("{0}{1}{2}".format(colors.RED, errmsg, colors.END))
        emit('from_server', {'cmd': 'errmsg', 'data': errmsg}, broadcast=True)
        set_aibusy(0)


#==================================================================#
#  Send transformers-style request to KoboldAI API
#==================================================================#
def sendtoapi(txt, min, max):
    # Log request to console
    if not vars.quiet:
        print("{0}Tokens:{1}, Txt:{2}{3}".format(colors.YELLOW, min-1, txt, colors.END))
    
    # Store context in memory to use it for comparison with generated content
    vars.lastctx = txt
    
    # Build request JSON data
    reqdata = {
        'prompt': txt,
        'max_length': max - min + 1,
        'max_context_length': vars.max_length,
        'rep_pen': vars.rep_pen,
        'rep_pen_slope': vars.rep_pen_slope,
        'rep_pen_range': vars.rep_pen_range,
        'temperature': vars.temp,
        'top_p': vars.top_p,
        'top_k': vars.top_k,
        'top_a': vars.top_a,
        'tfs': vars.tfs,
        'typical': vars.typical,
        'n': vars.numseqs,
    }
    
    # Create request
    while True:
        req = requests.post(
            vars.colaburl[:-8] + "/api/v1/generate",
            json=reqdata,
        )
        if(req.status_code == 503):  # Server is currently generating something else so poll until it's our turn
            time.sleep(1)
            continue
        js = req.json()
        if(req.status_code != 200):
            errmsg = "KoboldAI API Error: Failed to get a reply from the server. Please check the console."
            print("{0}{1}{2}".format(colors.RED, json.dumps(js, indent=2), colors.END))
            emit('from_server', {'cmd': 'errmsg', 'data': errmsg}, broadcast=True)
            set_aibusy(0)
            return

        genout = [obj["text"] for obj in js["results"]]

        for i in range(vars.numseqs):
            vars.lua_koboldbridge.outputs[i+1] = genout[i]

        execute_outmod()
        if(vars.lua_koboldbridge.regeneration_required):
            vars.lua_koboldbridge.regeneration_required = False
            genout = []
            for i in range(vars.numseqs):
                genout.append(vars.lua_koboldbridge.outputs[i+1])
                assert type(genout[-1]) is str

        if(len(genout) == 1):
            genresult(genout[0])
        else:
            adjusted_genout = []
            for item in genout:
                adjusted_genout.append({"generated_text": item})
            # Convert torch output format to transformers
            seqs = []
            for seq in adjusted_genout:
                seqs.append({"generated_text": seq})
            if(vars.lua_koboldbridge.restart_sequence is not None and vars.lua_koboldbridge.restart_sequence > 0):
                genresult(adjusted_genout[vars.lua_koboldbridge.restart_sequence-1]["generated_text"])
            else:
                genselect(adjusted_genout)

        set_aibusy(0)
        return

#==================================================================#
#  Send transformers-style request to KoboldAI Cluster
#==================================================================#
def sendtocluster(txt, min, max):
    # Log request to console
    if not vars.quiet:
        logger.debug(f"Tokens Min:{min-1}")
        logger.prompt(txt.encode("unicode_escape").decode("utf-8"))

    # Store context in memory to use it for comparison with generated content
    vars.lastctx = txt
    # Build request JSON data
    reqdata = {
        'max_length': max - min + 1,
        'max_context_length': vars.max_length,
        'rep_pen': vars.rep_pen,
        'rep_pen_slope': vars.rep_pen_slope,
        'rep_pen_range': vars.rep_pen_range,
        'temperature': vars.temp,
        'top_p': vars.top_p,
        'top_k': vars.top_k,
        'top_a': vars.top_a,
        'tfs': vars.tfs,
        'typical': vars.typical,
        'n': vars.numseqs,
    }
    cluster_metadata = {
        'prompt': txt,
        'params': reqdata,
        'api_key': vars.apikey,
        'models': vars.cluster_requested_models,
    }
    logger.debug(f"Horde Payload: {cluster_metadata}")
    try:
        # Create request
        req = requests.post(
            vars.colaburl[:-8] + "/api/v1/generate/sync",
            json=cluster_metadata,
        )
    except requests.exceptions.ConnectionError:
        errmsg = f"Horde unavailable. Please try again later"
        logger.error(errmsg)
        emit('from_server', {'cmd': 'errmsg', 'data': errmsg}, broadcast=True)
        set_aibusy(0)
        return
    if(req.status_code == 503):
        errmsg = f"KoboldAI API Error: No available KoboldAI servers found in Horde to fulfil this request using the selected models or other properties."
        logger.error(req.text)
        emit('from_server', {'cmd': 'errmsg', 'data': errmsg}, broadcast=True)
        set_aibusy(0)
        return
    if(not req.ok):
        errmsg = f"KoboldAI API Error: Failed to get a standard reply from the Horde. Please check the console."
        logger.error(req.text)
        emit('from_server', {'cmd': 'errmsg', 'data': errmsg}, broadcast=True)
        set_aibusy(0)
        return
    try:
        js = req.json()
    except requests.exceptions.JSONDecodeError:
        errmsg = f"Unexpected message received from the Horde: '{req.text}'"
        logger.error(errmsg)
        emit('from_server', {'cmd': 'errmsg', 'data': errmsg}, broadcast=True)
        set_aibusy(0)
        return
    gen_servers = [(cgen['server_name'],cgen['server_id']) for cgen in js]
    logger.info(f"Generations by: {gen_servers}")
    # Just in case we want to announce it to the user
    if len(js) == 1:        
        warnmsg = f"Text generated by {js[0]['server_name']}"
        emit('from_server', {'cmd': 'warnmsg', 'data': warnmsg}, broadcast=True)
    genout = [cgen['text'] for cgen in js]

    for i in range(vars.numseqs):
        vars.lua_koboldbridge.outputs[i+1] = genout[i]

    execute_outmod()
    if(vars.lua_koboldbridge.regeneration_required):
        vars.lua_koboldbridge.regeneration_required = False
        genout = []
        for i in range(vars.numseqs):
            genout.append(vars.lua_koboldbridge.outputs[i+1])
            assert type(genout[-1]) is str

    if(len(genout) == 1):
        genresult(genout[0])
    else:
        adjusted_genout = []
        for item in genout:
            adjusted_genout.append({"generated_text": item})
        # Convert torch output format to transformers
        seqs = []
        for seq in adjusted_genout:
            seqs.append({"generated_text": seq})
        if(vars.lua_koboldbridge.restart_sequence is not None and vars.lua_koboldbridge.restart_sequence > 0):
            genresult(adjusted_genout[vars.lua_koboldbridge.restart_sequence-1]["generated_text"])
        else:
            genselect(adjusted_genout)

    set_aibusy(0)
    return

#==================================================================#
#  Send text to TPU mesh transformer backend
#==================================================================#
def tpumtjgenerate(txt, minimum, maximum, found_entries=None):
    if(vars.full_determinism):
        tpu_mtj_backend.set_rng_seed(vars.seed)

    vars.generated_tkns = 0

    if(found_entries is None):
        found_entries = set()
    found_entries = tuple(found_entries.copy() for _ in range(vars.numseqs))

    if not vars.quiet:
        logger.debug(f"Prompt Min:{minimum}, Max:{maximum}")
        logger.prompt(utils.decodenewlines(tokenizer.decode(txt)).encode("unicode_escape").decode("utf-8"))

    vars._actions = vars.actions
    vars._prompt = vars.prompt
    if(vars.dynamicscan):
        vars._actions = vars._actions.copy()

    # Submit input text to generator
    try:
        soft_tokens = tpumtjgetsofttokens()

        global past

        socketio.start_background_task(copy_current_request_context(check_for_backend_compilation))

        if(vars.dynamicscan or (not vars.nogenmod and vars.has_genmod)):

            context = np.tile(np.uint32(txt), (vars.numseqs, 1))
            past = np.empty((vars.numseqs, 0), dtype=np.uint32)

            while(True):
                genout, n_generated, regeneration_required, halt = tpool.execute(
                    tpu_mtj_backend.infer_dynamic,
                    context,
                    gen_len = maximum-minimum+1,
                    numseqs=vars.numseqs,
                    soft_embeddings=vars.sp,
                    soft_tokens=soft_tokens,
                    excluded_world_info=found_entries,
                )

                past = np.pad(past, ((0, 0), (0, n_generated)))
                for r in range(vars.numseqs):
                    for c in range(vars.lua_koboldbridge.generated_cols):
                        assert vars.lua_koboldbridge.generated[r+1][c+1] is not None
                        past[r, c] = vars.lua_koboldbridge.generated[r+1][c+1]

                if(vars.abort or halt or not regeneration_required):
                    break
                print("(regeneration triggered)")

                encoded = []
                for i in range(vars.numseqs):
                    txt = utils.decodenewlines(tokenizer.decode(past[i]))
                    winfo, mem, anotetxt, _found_entries = calcsubmitbudgetheader(txt, force_use_txt=True, actions=vars._actions)
                    found_entries[i].update(_found_entries)
                    txt, _, _ = calcsubmitbudget(len(vars._actions), winfo, mem, anotetxt, vars._actions, submission=txt)
                    encoded.append(np.array(txt, dtype=np.uint32))
                max_length = len(max(encoded, key=len))
                encoded = np.stack(tuple(np.pad(e, (max_length - len(e), 0), constant_values=tpu_mtj_backend.pad_token_id) for e in encoded))
                context = np.concatenate(
                    (
                        encoded,
                        past,
                    ),
                    axis=-1,
                )

        else:
            genout = tpool.execute(
                tpu_mtj_backend.infer_static,
                np.uint32(txt),
                gen_len = maximum-minimum+1,
                temp=vars.temp,
                top_p=vars.top_p,
                top_k=vars.top_k,
                tfs=vars.tfs,
                typical=vars.typical,
                top_a=vars.top_a,
                numseqs=vars.numseqs,
                repetition_penalty=vars.rep_pen,
                rpslope=vars.rep_pen_slope,
                rprange=vars.rep_pen_range,
                soft_embeddings=vars.sp,
                soft_tokens=soft_tokens,
                sampler_order=vars.sampler_order,
            )
            past = genout
            for i in range(vars.numseqs):
                vars.lua_koboldbridge.generated[i+1] = vars.lua_state.table(*genout[i].tolist())
            vars.lua_koboldbridge.generated_cols = vars.generated_tkns = genout[0].shape[-1]

    except Exception as e:
        if(issubclass(type(e), lupa.LuaError)):
            vars.lua_koboldbridge.obliterate_multiverse()
            vars.lua_running = False
            emit('from_server', {'cmd': 'errmsg', 'data': 'Lua script error; please check console.'}, broadcast=True)
            sendUSStatItems()
            logger.debug('LUA ERROR: ' + str(e).replace("\033", ""))
            logger.warning("Lua engine stopped; please open 'Userscripts' and press Load to reinitialize scripts.")
        else:
            emit('from_server', {'cmd': 'errmsg', 'data': 'Error occurred during generator call; please check console.'}, broadcast=True)
            print("{0}{1}{2}".format(colors.RED, traceback.format_exc().replace("\033", ""), colors.END), file=sys.stderr)
        set_aibusy(0)
        return

    for i in range(vars.numseqs):
        vars.lua_koboldbridge.outputs[i+1] = utils.decodenewlines(tokenizer.decode(past[i]))
    genout = past

    execute_outmod()
    if(vars.lua_koboldbridge.regeneration_required):
        vars.lua_koboldbridge.regeneration_required = False
        genout = []
        for i in range(vars.numseqs):
            genout.append({"generated_text": vars.lua_koboldbridge.outputs[i+1]})
            assert type(genout[-1]["generated_text"]) is str
    else:
        genout = [{"generated_text": utils.decodenewlines(tokenizer.decode(txt))} for txt in genout]

    if(len(genout) == 1):
        genresult(genout[0]["generated_text"])
    else:
        if(vars.lua_koboldbridge.restart_sequence is not None and vars.lua_koboldbridge.restart_sequence > 0):
            genresult(genout[vars.lua_koboldbridge.restart_sequence-1]["generated_text"])
        else:
            genselect(genout)

    set_aibusy(0)


#==================================================================#
# Replaces returns and newlines with HTML breaks
#==================================================================#
def formatforhtml(txt):
    return txt.replace("\\r\\n", "<br/>").replace("\\r", "<br/>").replace("\\n", "<br/>").replace("\r\n", "<br/>").replace('\n', '<br/>').replace('\r', '<br/>').replace('&lt;/s&gt;', '<br/>')

#==================================================================#
# Strips submitted text from the text returned by the AI
#==================================================================#
def getnewcontent(txt):
    # If the submitted context was blank, then everything is new
    if(vars.lastctx == ""):
        return txt
    
    # Tokenize the last context and the generated content
    ctxtokens = tokenizer.encode(utils.encodenewlines(vars.lastctx), max_length=int(2e9), truncation=True)
    txttokens = tokenizer.encode(utils.encodenewlines(txt), max_length=int(2e9), truncation=True)
    dif       = (len(txttokens) - len(ctxtokens)) * -1
    
    # Remove the context from the returned text
    newtokens = txttokens[dif:]
    
    return utils.decodenewlines(tokenizer.decode(newtokens))

#==================================================================#
# Applies chosen formatting options to text submitted to AI
#==================================================================#
def applyinputformatting(txt):
    # Add sentence spacing
    if(vars.formatoptns["frmtadsnsp"]):
        txt = utils.addsentencespacing(txt, vars)
 
    return txt

#==================================================================#
# Applies chosen formatting options to text returned from AI
#==================================================================#
def applyoutputformatting(txt):
    # Use standard quotes and apostrophes
    txt = utils.fixquotes(txt)

    # Adventure mode clipping of all characters after '>'
    if(vars.adventure):
        txt = vars.acregex_ai.sub('', txt)
    
    # Trim incomplete sentences
    if(vars.formatoptns["frmttriminc"] and not vars.chatmode):
        txt = utils.trimincompletesentence(txt)
    # Replace blank lines
    if(vars.formatoptns["frmtrmblln"] or vars.chatmode):
        txt = utils.replaceblanklines(txt)
    # Remove special characters
    if(vars.formatoptns["frmtrmspch"]):
        txt = utils.removespecialchars(txt, vars)
	# Single Line Mode
    if(vars.formatoptns["singleline"] or vars.chatmode):
        txt = utils.singlelineprocessing(txt, vars)
    
    return txt

#==================================================================#
# Sends the current story content to the Game Screen
#==================================================================#
def refresh_story():
    text_parts = ['<chunk n="0" id="n0" tabindex="-1">', vars.comregex_ui.sub(lambda m: '\n'.join('<comment>' + l + '</comment>' for l in m.group().split('\n')), html.escape(vars.prompt)), '</chunk>']
    for idx in vars.actions:
        item = vars.actions[idx]
        idx += 1
        item = html.escape(item)
        item = vars.comregex_ui.sub(lambda m: '\n'.join('<comment>' + l + '</comment>' for l in m.group().split('\n')), item)  # Add special formatting to comments
        item = vars.acregex_ui.sub('<action>\\1</action>', item)  # Add special formatting to adventure actions
        text_parts.extend(('<chunk n="', str(idx), '" id="n', str(idx), '" tabindex="-1">', item, '</chunk>'))
    emit('from_server', {'cmd': 'updatescreen', 'gamestarted': vars.gamestarted, 'data': formatforhtml(''.join(text_parts))}, broadcast=True)


#==================================================================#
# Signals the Game Screen to update one of the chunks
#==================================================================#
def update_story_chunk(idx: Union[int, str]):
    if idx == 'last':
        if len(vars.actions) <= 1:
            # In this case, we are better off just refreshing the whole thing as the
            # prompt might not have been shown yet (with a "Generating story..."
            # message instead).
            refresh_story()
            setgamesaved(False)
            return

        idx = (vars.actions.get_last_key() if len(vars.actions) else 0) + 1

    if idx == 0:
        text = vars.prompt
    else:
        # Actions are 0 based, but in chunks 0 is the prompt.
        # So the chunk index is one more than the corresponding action index.
        if(idx - 1 not in vars.actions):
            return
        text = vars.actions[idx - 1]

    item = html.escape(text)
    item = vars.comregex_ui.sub(lambda m: '\n'.join('<comment>' + l + '</comment>' for l in m.group().split('\n')), item)  # Add special formatting to comments
    item = vars.acregex_ui.sub('<action>\\1</action>', item)  # Add special formatting to adventure actions

    chunk_text = f'<chunk n="{idx}" id="n{idx}" tabindex="-1">{formatforhtml(item)}</chunk>'
    emit('from_server', {'cmd': 'updatechunk', 'data': {'index': idx, 'html': chunk_text}}, broadcast=True)

    setgamesaved(False)

    #If we've set the auto save flag, we'll now save the file
    if vars.autosave and (".json" in vars.savedir):
        save()


#==================================================================#
# Signals the Game Screen to remove one of the chunks
#==================================================================#
def remove_story_chunk(idx: int):
    emit('from_server', {'cmd': 'removechunk', 'data': idx}, broadcast=True)
    setgamesaved(False)


#==================================================================#
# Sends the current generator settings to the Game Menu
#==================================================================#
def refresh_settings():
    # Suppress toggle change events while loading state
    emit('from_server', {'cmd': 'allowtoggle', 'data': False}, broadcast=True)
    
    if(vars.model != "InferKit"):
        emit('from_server', {'cmd': 'updatetemp', 'data': vars.temp}, broadcast=True)
        emit('from_server', {'cmd': 'updatetopp', 'data': vars.top_p}, broadcast=True)
        emit('from_server', {'cmd': 'updatetopk', 'data': vars.top_k}, broadcast=True)
        emit('from_server', {'cmd': 'updatetfs', 'data': vars.tfs}, broadcast=True)
        emit('from_server', {'cmd': 'updatetypical', 'data': vars.typical}, broadcast=True)
        emit('from_server', {'cmd': 'updatetopa', 'data': vars.top_a}, broadcast=True)
        emit('from_server', {'cmd': 'updatereppen', 'data': vars.rep_pen}, broadcast=True)
        emit('from_server', {'cmd': 'updatereppenslope', 'data': vars.rep_pen_slope}, broadcast=True)
        emit('from_server', {'cmd': 'updatereppenrange', 'data': vars.rep_pen_range}, broadcast=True)
        emit('from_server', {'cmd': 'updateoutlen', 'data': vars.genamt}, broadcast=True)
        emit('from_server', {'cmd': 'updatetknmax', 'data': vars.max_length}, broadcast=True)
        emit('from_server', {'cmd': 'updatenumseq', 'data': vars.numseqs}, broadcast=True)
    else:
        emit('from_server', {'cmd': 'updatetemp', 'data': vars.temp}, broadcast=True)
        emit('from_server', {'cmd': 'updatetopp', 'data': vars.top_p}, broadcast=True)
        emit('from_server', {'cmd': 'updateikgen', 'data': vars.ikgen}, broadcast=True)
    
    emit('from_server', {'cmd': 'updateanotedepth', 'data': vars.andepth}, broadcast=True)
    emit('from_server', {'cmd': 'updatewidepth', 'data': vars.widepth}, broadcast=True)
    emit('from_server', {'cmd': 'updateuseprompt', 'data': vars.useprompt}, broadcast=True)
    emit('from_server', {'cmd': 'updateadventure', 'data': vars.adventure}, broadcast=True)
    emit('from_server', {'cmd': 'updatechatmode', 'data': vars.chatmode}, broadcast=True)
    emit('from_server', {'cmd': 'updatedynamicscan', 'data': vars.dynamicscan}, broadcast=True)
    emit('from_server', {'cmd': 'updateautosave', 'data': vars.autosave}, broadcast=True)
    emit('from_server', {'cmd': 'updatenopromptgen', 'data': vars.nopromptgen}, broadcast=True)
    emit('from_server', {'cmd': 'updaterngpersist', 'data': vars.rngpersist}, broadcast=True)
    emit('from_server', {'cmd': 'updatenogenmod', 'data': vars.nogenmod}, broadcast=True)
    emit('from_server', {'cmd': 'updatefulldeterminism', 'data': vars.full_determinism}, broadcast=True)
    
    emit('from_server', {'cmd': 'updatefrmttriminc', 'data': vars.formatoptns["frmttriminc"]}, broadcast=True)
    emit('from_server', {'cmd': 'updatefrmtrmblln', 'data': vars.formatoptns["frmtrmblln"]}, broadcast=True)
    emit('from_server', {'cmd': 'updatefrmtrmspch', 'data': vars.formatoptns["frmtrmspch"]}, broadcast=True)
    emit('from_server', {'cmd': 'updatefrmtadsnsp', 'data': vars.formatoptns["frmtadsnsp"]}, broadcast=True)
    emit('from_server', {'cmd': 'updatesingleline', 'data': vars.formatoptns["singleline"]}, broadcast=True)
    emit('from_server', {'cmd': 'updateoutputstreaming', 'data': vars.output_streaming}, broadcast=True)
    emit('from_server', {'cmd': 'updateshowbudget', 'data': vars.show_budget}, broadcast=True)
    emit('from_server', {'cmd': 'updateshowprobs', 'data': vars.show_probs}, broadcast=True)
    
    # Allow toggle events again
    emit('from_server', {'cmd': 'allowtoggle', 'data': True}, broadcast=True)

#==================================================================#
#  Sets the logical and display states for the AI Busy condition
#==================================================================#
def set_aibusy(state):
    if(vars.disable_set_aibusy):
        return
    if(state):
        vars.aibusy = True
        emit('from_server', {'cmd': 'setgamestate', 'data': 'wait'}, broadcast=True)
    else:
        vars.aibusy = False
        emit('from_server', {'cmd': 'setgamestate', 'data': 'ready'}, broadcast=True)

#==================================================================#
# 
#==================================================================#
def editrequest(n):
    if(n == 0):
        txt = vars.prompt
    else:
        txt = vars.actions[n-1]
    
    vars.editln = n
    emit('from_server', {'cmd': 'setinputtext', 'data': txt}, broadcast=True)
    emit('from_server', {'cmd': 'enablesubmit', 'data': ''}, broadcast=True)

#==================================================================#
# 
#==================================================================#
def editsubmit(data):
    vars.recentedit = True
    if(vars.editln == 0):
        vars.prompt = data
    else:
        vars.actions_metadata[vars.editln-1]['Alternative Text'] = vars.actions_metadata[vars.editln-1]['Alternative Text'] + [{"Text": vars.actions[vars.editln-1], "Pinned": False, 
                                                                         "Previous Selection": False, 
                                                                         "Edited": True}]
        vars.actions_metadata[vars.editln-1]['Selected Text'] = data
        vars.actions[vars.editln-1] = data
    
    vars.mode = "play"
    update_story_chunk(vars.editln)
    emit('from_server', {'cmd': 'texteffect', 'data': vars.editln}, broadcast=True)
    emit('from_server', {'cmd': 'editmode', 'data': 'false'})
    send_debug()

#==================================================================#
#  
#==================================================================#
def deleterequest():
    vars.recentedit = True
    # Don't delete prompt
    if(vars.editln == 0):
        # Send error message
        pass
    else:
        vars.actions_metadata[vars.editln-1]['Alternative Text'] = [{"Text": vars.actions[vars.editln-1], "Pinned": False, 
                                                      "Previous Selection": True, "Edited": False}] + vars.actions_metadata[vars.editln-1]['Alternative Text']
        vars.actions_metadata[vars.editln-1]['Selected Text'] = ''
        vars.actions[vars.editln-1] = ''
        vars.mode = "play"
        remove_story_chunk(vars.editln)
        emit('from_server', {'cmd': 'editmode', 'data': 'false'})
    send_debug()

#==================================================================#
# 
#==================================================================#
def inlineedit(chunk, data):
    vars.recentedit = True
    chunk = int(chunk)
    if(chunk == 0):
        if(len(data.strip()) == 0):
            return
        vars.prompt = data
    else:
        if(chunk-1 in vars.actions):
            vars.actions_metadata[chunk-1]['Alternative Text'] = vars.actions_metadata[chunk-1]['Alternative Text'] + [{"Text": vars.actions[chunk-1], "Pinned": False, 
                                                                             "Previous Selection": False, 
                                                                             "Edited": True}]
            vars.actions_metadata[chunk-1]['Selected Text'] = data
            vars.actions[chunk-1] = data
        else:
            logger.warning(f"Attempted to edit non-existent chunk {chunk}")

    setgamesaved(False)
    update_story_chunk(chunk)
    emit('from_server', {'cmd': 'texteffect', 'data': chunk}, broadcast=True)
    emit('from_server', {'cmd': 'editmode', 'data': 'false'}, broadcast=True)
    send_debug()

#==================================================================#
#  
#==================================================================#
def inlinedelete(chunk):
    vars.recentedit = True
    chunk = int(chunk)
    # Don't delete prompt
    if(chunk == 0):
        # Send error message
        update_story_chunk(chunk)
        emit('from_server', {'cmd': 'errmsg', 'data': "Cannot delete the prompt."})
        emit('from_server', {'cmd': 'editmode', 'data': 'false'}, broadcast=True)
    else:
        if(chunk-1 in vars.actions):
            vars.actions_metadata[chunk-1]['Alternative Text'] = [{"Text": vars.actions[chunk-1], "Pinned": False, 
                                                                             "Previous Selection": True, 
                                                                             "Edited": False}] + vars.actions_metadata[chunk-1]['Alternative Text']
            vars.actions_metadata[chunk-1]['Selected Text'] = ''
            del vars.actions[chunk-1]
        else:
            logger.warning(f"Attempted to delete non-existent chunk {chunk}")
        setgamesaved(False)
        remove_story_chunk(chunk)
        emit('from_server', {'cmd': 'editmode', 'data': 'false'}, broadcast=True)
    send_debug()

#==================================================================#
#   Toggles the game mode for memory editing and sends UI commands
#==================================================================#
def togglememorymode():
    if(vars.mode == "play"):
        vars.mode = "memory"
        emit('from_server', {'cmd': 'memmode', 'data': 'true'}, broadcast=True)
        emit('from_server', {'cmd': 'setinputtext', 'data': vars.memory}, broadcast=True)
        emit('from_server', {'cmd': 'setanote', 'data': vars.authornote}, broadcast=True)
        emit('from_server', {'cmd': 'setanotetemplate', 'data': vars.authornotetemplate}, broadcast=True)
    elif(vars.mode == "memory"):
        vars.mode = "play"
        emit('from_server', {'cmd': 'memmode', 'data': 'false'}, broadcast=True)

#==================================================================#
#   Toggles the game mode for WI editing and sends UI commands
#==================================================================#
def togglewimode():
    if(vars.mode == "play"):
        vars.mode = "wi"
        emit('from_server', {'cmd': 'wimode', 'data': 'true'}, broadcast=True)
    elif(vars.mode == "wi"):
        # Commit WI fields first
        requestwi()
        # Then set UI state back to Play
        vars.mode = "play"
        emit('from_server', {'cmd': 'wimode', 'data': 'false'}, broadcast=True)
    sendwi()

#==================================================================#
#   
#==================================================================#
def addwiitem(folder_uid=None):
    assert folder_uid is None or folder_uid in vars.wifolders_d
    ob = {"key": "", "keysecondary": "", "content": "", "comment": "", "folder": folder_uid, "num": len(vars.worldinfo), "init": False, "selective": False, "constant": False}
    vars.worldinfo.append(ob)
    while(True):
        uid = int.from_bytes(os.urandom(4), "little", signed=True)
        if(uid not in vars.worldinfo_u):
            break
    vars.worldinfo_u[uid] = vars.worldinfo[-1]
    vars.worldinfo[-1]["uid"] = uid
    if(folder_uid is not None):
        vars.wifolders_u[folder_uid].append(vars.worldinfo[-1])
    emit('from_server', {'cmd': 'addwiitem', 'data': ob}, broadcast=True)

#==================================================================#
#   Creates a new WI folder with an unused cryptographically secure random UID
#==================================================================#
def addwifolder():
    while(True):
        uid = int.from_bytes(os.urandom(4), "little", signed=True)
        if(uid not in vars.wifolders_d):
            break
    ob = {"name": "", "collapsed": False}
    vars.wifolders_d[uid] = ob
    vars.wifolders_l.append(uid)
    vars.wifolders_u[uid] = []
    emit('from_server', {'cmd': 'addwifolder', 'uid': uid, 'data': ob}, broadcast=True)
    addwiitem(folder_uid=uid)

#==================================================================#
#   Move the WI entry with UID src so that it immediately precedes
#   the WI entry with UID dst
#==================================================================#
def movewiitem(dst, src):
    setgamesaved(False)
    if(vars.worldinfo_u[src]["folder"] is not None):
        for i, e in enumerate(vars.wifolders_u[vars.worldinfo_u[src]["folder"]]):
            if(e is vars.worldinfo_u[src]):
                vars.wifolders_u[vars.worldinfo_u[src]["folder"]].pop(i)
                break
    if(vars.worldinfo_u[dst]["folder"] is not None):
        vars.wifolders_u[vars.worldinfo_u[dst]["folder"]].append(vars.worldinfo_u[src])
    vars.worldinfo_u[src]["folder"] = vars.worldinfo_u[dst]["folder"]
    for i, e in enumerate(vars.worldinfo):
        if(e is vars.worldinfo_u[src]):
            _src = i
        elif(e is vars.worldinfo_u[dst]):
            _dst = i
    vars.worldinfo.insert(_dst - (_dst >= _src), vars.worldinfo.pop(_src))
    sendwi()

#==================================================================#
#   Move the WI folder with UID src so that it immediately precedes
#   the WI folder with UID dst
#==================================================================#
def movewifolder(dst, src):
    setgamesaved(False)
    vars.wifolders_l.remove(src)
    if(dst is None):
        # If dst is None, that means we should move src to be the last folder
        vars.wifolders_l.append(src)
    else:
        vars.wifolders_l.insert(vars.wifolders_l.index(dst), src)
    sendwi()

#==================================================================#
#   
#==================================================================#
def sendwi():
    # Cache len of WI
    ln = len(vars.worldinfo)

    # Clear contents of WI container
    emit('from_server', {'cmd': 'wistart', 'wifolders_d': vars.wifolders_d, 'wifolders_l': vars.wifolders_l, 'data': ''}, broadcast=True)

    # Stable-sort WI entries in order of folder
    stablesortwi()

    vars.worldinfo_i = [wi for wi in vars.worldinfo if wi["init"]]

    # If there are no WI entries, send an empty WI object
    if(ln == 0):
        addwiitem()
    else:
        # Send contents of WI array
        last_folder = ...
        for wi in vars.worldinfo:
            if(wi["folder"] != last_folder):
                emit('from_server', {'cmd': 'addwifolder', 'uid': wi["folder"], 'data': vars.wifolders_d[wi["folder"]] if wi["folder"] is not None else None}, broadcast=True)
                last_folder = wi["folder"]
            ob = wi
            emit('from_server', {'cmd': 'addwiitem', 'data': ob}, broadcast=True)
    
    emit('from_server', {'cmd': 'wifinish', 'data': ''}, broadcast=True)

#==================================================================#
#  Request current contents of all WI HTML elements
#==================================================================#
def requestwi():
    list = []
    for wi in vars.worldinfo:
        list.append(wi["num"])
    emit('from_server', {'cmd': 'requestwiitem', 'data': list})

#==================================================================#
#  Stable-sort WI items so that items in the same folder are adjacent,
#  and items in different folders are sorted based on the order of the folders
#==================================================================#
def stablesortwi():
    mapping = {uid: index for index, uid in enumerate(vars.wifolders_l)}
    vars.worldinfo.sort(key=lambda x: mapping[x["folder"]] if x["folder"] is not None else float("inf"))
    last_folder = ...
    last_wi = None
    for i, wi in enumerate(vars.worldinfo):
        wi["num"] = i
        wi["init"] = True
        if(wi["folder"] != last_folder):
            if(last_wi is not None and last_folder is not ...):
                last_wi["init"] = False
            last_folder = wi["folder"]
        last_wi = wi
    if(last_wi is not None):
        last_wi["init"] = False
    for folder in vars.wifolders_u:
        vars.wifolders_u[folder].sort(key=lambda x: x["num"])

#==================================================================#
#  Extract object from server and send it to WI objects
#==================================================================#
def commitwi(ar):
    for ob in ar:
        ob["uid"] = int(ob["uid"])
        vars.worldinfo_u[ob["uid"]]["key"]          = ob["key"]
        vars.worldinfo_u[ob["uid"]]["keysecondary"] = ob["keysecondary"]
        vars.worldinfo_u[ob["uid"]]["content"]      = ob["content"]
        vars.worldinfo_u[ob["uid"]]["comment"]      = ob.get("comment", "")
        vars.worldinfo_u[ob["uid"]]["folder"]       = ob.get("folder", None)
        vars.worldinfo_u[ob["uid"]]["selective"]    = ob["selective"]
        vars.worldinfo_u[ob["uid"]]["constant"]     = ob.get("constant", False)
    stablesortwi()
    vars.worldinfo_i = [wi for wi in vars.worldinfo if wi["init"]]

#==================================================================#
#  
#==================================================================#
def deletewi(uid):
    if(uid in vars.worldinfo_u):
        setgamesaved(False)
        # Store UID of deletion request
        vars.deletewi = uid
        if(vars.deletewi is not None):
            if(vars.worldinfo_u[vars.deletewi]["folder"] is not None):
                for i, e in enumerate(vars.wifolders_u[vars.worldinfo_u[vars.deletewi]["folder"]]):
                    if(e is vars.worldinfo_u[vars.deletewi]):
                        vars.wifolders_u[vars.worldinfo_u[vars.deletewi]["folder"]].pop(i)
            for i, e in enumerate(vars.worldinfo):
                if(e is vars.worldinfo_u[vars.deletewi]):
                    del vars.worldinfo[i]
                    break
            del vars.worldinfo_u[vars.deletewi]
            # Send the new WI array structure
            sendwi()
            # And reset deletewi
            vars.deletewi = None

#==================================================================#
#  
#==================================================================#
def deletewifolder(uid):
    uid = int(uid)
    del vars.wifolders_u[uid]
    del vars.wifolders_d[uid]
    del vars.wifolders_l[vars.wifolders_l.index(uid)]
    setgamesaved(False)
    # Delete uninitialized entries in the folder we're going to delete
    vars.worldinfo = [wi for wi in vars.worldinfo if wi["folder"] != uid or wi["init"]]
    vars.worldinfo_i = [wi for wi in vars.worldinfo if wi["init"]]
    # Move WI entries that are inside of the folder we're going to delete
    # so that they're outside of all folders
    for wi in vars.worldinfo:
        if(wi["folder"] == uid):
            wi["folder"] = None

    sendwi()

#==================================================================#
#  Look for WI keys in text to generator 
#==================================================================#
def checkworldinfo(txt, allowed_entries=None, allowed_folders=None, force_use_txt=False, scan_story=True, actions=None):
    original_txt = txt

    if(actions is None):
        actions = vars.actions

    # Dont go any further if WI is empty
    if(len(vars.worldinfo) == 0):
        return "", set()
    
    # Cache actions length
    ln = len(actions)
    
    # Don't bother calculating action history if widepth is 0
    if(vars.widepth > 0 and scan_story):
        depth = vars.widepth
        # If this is not a continue, add 1 to widepth since submitted
        # text is already in action history @ -1
        if(not force_use_txt and (txt != "" and vars.prompt != txt)):
            txt    = ""
            depth += 1
        
        if(ln > 0):
            chunks = collections.deque()
            i = 0
            for key in reversed(actions):
                chunk = actions[key]
                chunks.appendleft(chunk)
                i += 1
                if(i == depth):
                    break
        
        if(ln >= depth):
            txt = "".join(chunks)
        elif(ln > 0):
            txt = vars.comregex_ai.sub('', vars.prompt) + "".join(chunks)
        elif(ln == 0):
            txt = vars.comregex_ai.sub('', vars.prompt)

    if(force_use_txt):
        txt += original_txt

    # Scan text for matches on WI keys
    wimem = ""
    found_entries = set()
    for wi in vars.worldinfo:
        if(allowed_entries is not None and wi["uid"] not in allowed_entries):
            continue
        if(allowed_folders is not None and wi["folder"] not in allowed_folders):
            continue

        if(wi.get("constant", False)):
            wimem = wimem + wi["content"] + "\n"
            found_entries.add(id(wi))
            continue

        if(len(wi["key"].strip()) > 0 and (not wi.get("selective", False) or len(wi.get("keysecondary", "").strip()) > 0)):
            # Split comma-separated keys
            keys = wi["key"].split(",")
            keys_secondary = wi.get("keysecondary", "").split(",")

            for k in keys:
                ky = k
                # Remove leading/trailing spaces if the option is enabled
                if(vars.wirmvwhtsp):
                    ky = k.strip()
                if ky in txt:
                    if wi.get("selective", False) and len(keys_secondary):
                        found = False
                        for ks in keys_secondary:
                            ksy = ks
                            if(vars.wirmvwhtsp):
                                ksy = ks.strip()
                            if ksy in txt:
                                wimem = wimem + wi["content"] + "\n"
                                found_entries.add(id(wi))
                                found = True
                                break
                        if found:
                            break
                    else:
                        wimem = wimem + wi["content"] + "\n"
                        found_entries.add(id(wi))
                        break
    
    return wimem, found_entries
    
#==================================================================#
#  Commit changes to Memory storage
#==================================================================#
def memsubmit(data):
    emit('from_server', {'cmd': 'setinputtext', 'data': data}, broadcast=True)
    # Maybe check for length at some point
    # For now just send it to storage
    if(data != vars.memory):
        setgamesaved(False)
    vars.memory = data
    vars.mode = "play"
    emit('from_server', {'cmd': 'memmode', 'data': 'false'}, broadcast=True)
    
    # Ask for contents of Author's Note field
    emit('from_server', {'cmd': 'getanote', 'data': ''})

#==================================================================#
#  Commit changes to Author's Note
#==================================================================#
def anotesubmit(data, template=""):
    assert type(data) is str and type(template) is str
    # Maybe check for length at some point
    # For now just send it to storage
    if(data != vars.authornote):
        setgamesaved(False)
    vars.authornote = data

    if(vars.authornotetemplate != template):
        vars.setauthornotetemplate = template
        settingschanged()
    vars.authornotetemplate = template

    emit('from_server', {'cmd': 'setanote', 'data': vars.authornote}, broadcast=True)
    emit('from_server', {'cmd': 'setanotetemplate', 'data': vars.authornotetemplate}, broadcast=True)

#==================================================================#
#  Assembles game data into a request to InferKit API
#==================================================================#
def ikrequest(txt):
    # Log request to console
    if not vars.quiet:
        print("{0}Len:{1}, Txt:{2}{3}".format(colors.YELLOW, len(txt), txt, colors.END))
    
    # Build request JSON data
    reqdata = {
        'forceNoEnd': True,
        'length': vars.ikgen,
        'prompt': {
            'isContinuation': False,
            'text': txt
        },
        'startFromBeginning': False,
        'streamResponse': False,
        'temperature': vars.temp,
        'topP': vars.top_p
    }
    
    # Create request
    req = requests.post(
        vars.url, 
        json    = reqdata,
        headers = {
            'Authorization': 'Bearer '+vars.apikey
            }
        )
    
    # Deal with the response
    if(req.status_code == 200):
        genout = req.json()["data"]["text"]

        vars.lua_koboldbridge.outputs[1] = genout

        execute_outmod()
        if(vars.lua_koboldbridge.regeneration_required):
            vars.lua_koboldbridge.regeneration_required = False
            genout = vars.lua_koboldbridge.outputs[1]
            assert genout is str

        if not vars.quiet:
            print("{0}{1}{2}".format(colors.CYAN, genout, colors.END))
        vars.actions.append(genout)
        if vars.actions.get_last_key() in vars.actions_metadata:
            vars.actions_metadata[vars.actions.get_last_key()] = {"Selected Text": genout, "Alternative Text": []}
        else:
        # 2. We've selected a chunk of text that is was presented previously
            alternatives = [item['Text'] for item in vars.actions_metadata[vars.actions.get_last_key()]["Alternative Text"]]
            if genout in alternatives:
                alternatives = [item for item in vars.actions_metadata[vars.actions.get_last_key()]["Alternative Text"] if item['Text'] != genout]
                vars.actions_metadata[vars.actions.get_last_key()]["Alternative Text"] = alternatives
            vars.actions_metadata[vars.actions.get_last_key()]["Selected Text"] = genout
        update_story_chunk('last')
        emit('from_server', {'cmd': 'texteffect', 'data': vars.actions.get_last_key() + 1 if len(vars.actions) else 0}, broadcast=True)
        send_debug()
        set_aibusy(0)
    else:
        # Send error message to web client
        er = req.json()
        if("error" in er):
            code = er["error"]["extensions"]["code"]
        elif("errors" in er):
            code = er["errors"][0]["extensions"]["code"]
            
        errmsg = "InferKit API Error: {0} - {1}".format(req.status_code, code)
        emit('from_server', {'cmd': 'errmsg', 'data': errmsg}, broadcast=True)
        set_aibusy(0)

#==================================================================#
#  Assembles game data into a request to OpenAI API
#==================================================================#
def oairequest(txt, min, max):
    # Log request to console
    if not vars.quiet:
        print("{0}Len:{1}, Txt:{2}{3}".format(colors.YELLOW, len(txt), txt, colors.END))
    
    # Store context in memory to use it for comparison with generated content
    vars.lastctx = txt
    
    # Build request JSON data
    # GooseAI is a subntype of OAI. So to check if it's this type, we check the configname as a workaround
    # as the vars.model will always be OAI
    if 'GooseAI' in vars.configname:
        reqdata = {
            'prompt': txt,
            'max_tokens': vars.genamt,
            'temperature': vars.temp,
            'top_a': vars.top_a,
            'top_p': vars.top_p,
            'top_k': vars.top_k,
            'tfs': vars.tfs,
            'typical_p': vars.typical,
            'repetition_penalty': vars.rep_pen,
            'repetition_penalty_slope': vars.rep_pen_slope,
            'repetition_penalty_range': vars.rep_pen_range,
            'n': vars.numseqs,
            'stream': False
        }
    else:
        reqdata = {
            'prompt': txt,
            'max_tokens': vars.genamt,
            'temperature': vars.temp,
            'top_p': vars.top_p,
            'n': vars.numseqs,
            'stream': False
        }
    
    req = requests.post(
        vars.oaiurl, 
        json    = reqdata,
        headers = {
            'Authorization': 'Bearer '+vars.oaiapikey,
            'Content-Type': 'application/json'
            }
        )
    
    # Deal with the response
    if(req.status_code == 200):
        outputs = [out["text"] for out in req.json()["choices"]]

        for idx in range(len(outputs)):
            vars.lua_koboldbridge.outputs[idx+1] = outputs[idx]

        execute_outmod()
        if (vars.lua_koboldbridge.regeneration_required):
            vars.lua_koboldbridge.regeneration_required = False
            genout = []
            for i in range(len(outputs)):
                genout.append(
                    {"generated_text": vars.lua_koboldbridge.outputs[i + 1]})
                assert type(genout[-1]["generated_text"]) is str
        else:
            genout = [
                {"generated_text": utils.decodenewlines(txt)}
                for txt in outputs]

        if vars.actions.get_last_key() not in vars.actions_metadata:
            vars.actions_metadata[vars.actions.get_last_key()] = {
                "Selected Text": genout[0], "Alternative Text": []}
        else:
        # 2. We've selected a chunk of text that is was presented previously
            try:
                alternatives = [item['Text'] for item in vars.actions_metadata[len(vars.actions)-1]["Alternative Text"]]
            except:
                print(len(vars.actions))
                print(vars.actions_metadata)
                raise
            if genout in alternatives:
                alternatives = [item for item in vars.actions_metadata[vars.actions.get_last_key() ]["Alternative Text"] if item['Text'] != genout]
                vars.actions_metadata[vars.actions.get_last_key()]["Alternative Text"] = alternatives
            vars.actions_metadata[vars.actions.get_last_key()]["Selected Text"] = genout

        if (len(genout) == 1):
            genresult(genout[0]["generated_text"])
        else:
            if (vars.lua_koboldbridge.restart_sequence is not None and
                    vars.lua_koboldbridge.restart_sequence > 0):
                genresult(genout[vars.lua_koboldbridge.restart_sequence - 1][
                              "generated_text"])
            else:
                genselect(genout)

        if not vars.quiet:
            print("{0}{1}{2}".format(colors.CYAN, genout, colors.END))

        set_aibusy(0)
    else:
        # Send error message to web client            
        er = req.json()
        if("error" in er):
            type    = er["error"]["type"]
            message = er["error"]["message"]
            
        errmsg = "OpenAI API Error: {0} - {1}".format(type, message)
        emit('from_server', {'cmd': 'errmsg', 'data': errmsg}, broadcast=True)
        set_aibusy(0)

#==================================================================#
#  Forces UI to Play mode
#==================================================================#
def exitModes():
    if(vars.mode == "edit"):
        emit('from_server', {'cmd': 'editmode', 'data': 'false'}, broadcast=True)
    elif(vars.mode == "memory"):
        emit('from_server', {'cmd': 'memmode', 'data': 'false'}, broadcast=True)
    elif(vars.mode == "wi"):
        emit('from_server', {'cmd': 'wimode', 'data': 'false'}, broadcast=True)
    vars.mode = "play"

#==================================================================#
#  Launch in-browser save prompt
#==================================================================#
def saveas(data):
    
    name = data['name']
    savepins = data['pins']
    # Check if filename exists already
    name = utils.cleanfilename(name)
    if(not fileops.saveexists(name) or (vars.saveow and vars.svowname == name)):
        # All clear to save
        e = saveRequest(fileops.storypath(name), savepins=savepins)
        vars.saveow = False
        vars.svowname = ""
        if(e is None):
            emit('from_server', {'cmd': 'hidesaveas', 'data': ''})
        else:
            print("{0}{1}{2}".format(colors.RED, str(e), colors.END))
            emit('from_server', {'cmd': 'popuperror', 'data': str(e)})
    else:
        # File exists, prompt for overwrite
        vars.saveow   = True
        vars.svowname = name
        emit('from_server', {'cmd': 'askforoverwrite', 'data': ''})

#==================================================================#
#  Launch in-browser story-delete prompt
#==================================================================#
def deletesave(name):
    name = utils.cleanfilename(name)
    e = fileops.deletesave(name)
    if(e is None):
        if(vars.smandelete):
            emit('from_server', {'cmd': 'hidepopupdelete', 'data': ''})
            getloadlist()
        else:
            emit('from_server', {'cmd': 'popuperror', 'data': "The server denied your request to delete this story"})
    else:
        print("{0}{1}{2}".format(colors.RED, str(e), colors.END))
        emit('from_server', {'cmd': 'popuperror', 'data': str(e)})

#==================================================================#
#  Launch in-browser story-rename prompt
#==================================================================#
def renamesave(name, newname):
    # Check if filename exists already
    name = utils.cleanfilename(name)
    newname = utils.cleanfilename(newname)
    if(not fileops.saveexists(newname) or name == newname or (vars.saveow and vars.svowname == newname)):
        e = fileops.renamesave(name, newname)
        vars.saveow = False
        vars.svowname = ""
        if(e is None):
            if(vars.smanrename):
                emit('from_server', {'cmd': 'hidepopuprename', 'data': ''})
                getloadlist()
            else:
                emit('from_server', {'cmd': 'popuperror', 'data': "The server denied your request to rename this story"})
        else:
            print("{0}{1}{2}".format(colors.RED, str(e), colors.END))
            emit('from_server', {'cmd': 'popuperror', 'data': str(e)})
    else:
        # File exists, prompt for overwrite
        vars.saveow   = True
        vars.svowname = newname
        emit('from_server', {'cmd': 'askforoverwrite', 'data': ''})

#==================================================================#
#  Save the currently running story
#==================================================================#
def save():
    # Check if a file is currently open
    if(".json" in vars.savedir):
        saveRequest(vars.savedir)
    else:
        emit('from_server', {'cmd': 'saveas', 'data': ''})

#==================================================================#
#  Save the story via file browser
#==================================================================#
def savetofile():
    savpath = fileops.getsavepath(vars.savedir, "Save Story As", [("Json", "*.json")])
    saveRequest(savpath)

#==================================================================#
#  Save the story to specified path
#==================================================================#
def saveRequest(savpath, savepins=True):    
    if(savpath):
        # Leave Edit/Memory mode before continuing
        exitModes()
        
        # Save path for future saves
        vars.savedir = savpath
        txtpath = os.path.splitext(savpath)[0] + ".txt"
        # Build json to write
        js = {}
        js["gamestarted"] = vars.gamestarted
        js["prompt"]      = vars.prompt
        js["memory"]      = vars.memory
        js["authorsnote"] = vars.authornote
        js["anotetemplate"] = vars.authornotetemplate
        js["actions"]     = tuple(vars.actions.values())
        if savepins:
            js["actions_metadata"]     = vars.actions_metadata
        js["worldinfo"]   = []
        js["wifolders_d"] = vars.wifolders_d
        js["wifolders_l"] = vars.wifolders_l
		
        # Extract only the important bits of WI
        for wi in vars.worldinfo_i:
            if(True):
                js["worldinfo"].append({
                    "key": wi["key"],
                    "keysecondary": wi["keysecondary"],
                    "content": wi["content"],
                    "comment": wi["comment"],
                    "folder": wi["folder"],
                    "selective": wi["selective"],
                    "constant": wi["constant"]
                })
                
        txt = vars.prompt + "".join(vars.actions.values())

        # Write it
        try:
            file = open(savpath, "w")
        except Exception as e:
            return e
        try:
            file.write(json.dumps(js, indent=3))
        except Exception as e:
            file.close()
            return e
        file.close()
        
        try:
            file = open(txtpath, "w")
        except Exception as e:
            return e
        try:
            file.write(txt)
        except Exception as e:
            file.close()
            return e
        file.close()

        filename = path.basename(savpath)
        if(filename.endswith('.json')):
            filename = filename[:-5]
        vars.laststory = filename
        emit('from_server', {'cmd': 'setstoryname', 'data': vars.laststory}, broadcast=True)
        setgamesaved(True)
        print("{0}Story saved to {1}!{2}".format(colors.GREEN, path.basename(savpath), colors.END))

#==================================================================#
#  Show list of saved stories
#==================================================================#
def getloadlist():
    emit('from_server', {'cmd': 'buildload', 'data': fileops.getstoryfiles()})

#==================================================================#
#  Show list of soft prompts
#==================================================================#
def getsplist():
    if(vars.allowsp):
        emit('from_server', {'cmd': 'buildsp', 'data': fileops.getspfiles(vars.modeldim)})

#==================================================================#
#  Get list of userscripts
#==================================================================#
def getuslist():
    files = {i: v for i, v in enumerate(fileops.getusfiles())}
    loaded = []
    unloaded = []
    userscripts = set(vars.userscripts)
    for i in range(len(files)):
        if files[i]["filename"] not in userscripts:
            unloaded.append(files[i])
    files = {files[k]["filename"]: files[k] for k in files}
    userscripts = set(files.keys())
    for filename in vars.userscripts:
        if filename in userscripts:
            loaded.append(files[filename])
    return unloaded, loaded

#==================================================================#
#  Load a saved story via file browser
#==================================================================#
def loadfromfile():
    loadpath = fileops.getloadpath(vars.savedir, "Select Story File", [("Json", "*.json")])
    loadRequest(loadpath)

#==================================================================#
#  Load a stored story from a file
#==================================================================#
def loadRequest(loadpath, filename=None):
    if(loadpath):
        # Leave Edit/Memory mode before continuing
        exitModes()
        
        # Read file contents into JSON object
        if(isinstance(loadpath, str)):
            with open(loadpath, "r") as file:
                js = json.load(file)
            if(filename is None):
                filename = path.basename(loadpath)
        else:
            js = loadpath
            if(filename is None):
                filename = "untitled.json"
        
        # Copy file contents to vars
        vars.gamestarted = js["gamestarted"]
        vars.prompt      = js["prompt"]
        vars.memory      = js["memory"]
        vars.worldinfo   = []
        vars.worldinfo   = []
        vars.worldinfo_u = {}
        vars.wifolders_d = {int(k): v for k, v in js.get("wifolders_d", {}).items()}
        vars.wifolders_l = js.get("wifolders_l", [])
        vars.wifolders_u = {uid: [] for uid in vars.wifolders_d}
        vars.lastact     = ""
        vars.submission  = ""
        vars.lastctx     = ""
        vars.genseqs = []

        del vars.actions
        vars.actions = structures.KoboldStoryRegister()
        actions = collections.deque(js["actions"])
        

        if "actions_metadata" in js:
            
            if type(js["actions_metadata"]) == dict:
                temp = js["actions_metadata"]
                vars.actions_metadata = {}
                #we need to redo the numbering of the actions_metadata since the actions list doesn't preserve it's number on saving
                if len(temp) > 0:
                    counter = 0
                    temp = {int(k):v for k,v in temp.items()}
                    for i in range(max(temp)+1):
                        if i in temp:
                            vars.actions_metadata[counter] = temp[i]
                            counter += 1
                del temp
            else:
                #fix if we're using the old metadata format
                vars.actions_metadata = {}
                i = 0
                
                for text in js['actions']:
                    vars.actions_metadata[i] = {'Selected Text': text, 'Alternative Text': []}
                    i+=1
        else:
            vars.actions_metadata = {}
            i = 0
            
            for text in js['actions']:
                vars.actions_metadata[i] = {'Selected Text': text, 'Alternative Text': []}
                i+=1

        footer = ""                

        if(len(vars.prompt.strip()) == 0):
            while(len(actions)):
                action = actions.popleft()
                if(len(action.strip()) != 0):
                    vars.prompt = action
                    break
            else:
                vars.gamestarted = False
        vars.prompt = vars.prompt.lstrip()
        ln = len(vars.prompt.rstrip())
        footer += vars.prompt[ln:]
        vars.prompt = vars.prompt[:ln]
        if(vars.gamestarted):
            for s in actions:
                if(len(s.strip()) == 0):
                    # If this action only contains whitespace, we merge it with the next action
                    footer += s
                    continue
                vars.actions.append(footer + s)
                footer = ""
                # If there is trailing whitespace at the end of an action, we move that whitespace to the beginning of the next action
                ln = len(vars.actions[vars.actions.get_last_key()].rstrip())
                footer += vars.actions[vars.actions.get_last_key()][ln:]
                vars.actions[vars.actions.get_last_key()] = vars.actions[vars.actions.get_last_key()][:ln]
        
        # Try not to break older save files
        if("authorsnote" in js):
            vars.authornote = js["authorsnote"]
        else:
            vars.authornote = ""
        if("anotetemplate" in js):
            vars.authornotetemplate = js["anotetemplate"]
        else:
            vars.authornotetemplate = "[Author's note: <|>]"
        
        if("worldinfo" in js):
            num = 0
            for wi in js["worldinfo"]:
                vars.worldinfo.append({
                    "key": wi["key"],
                    "keysecondary": wi.get("keysecondary", ""),
                    "content": wi["content"],
                    "comment": wi.get("comment", ""),
                    "folder": wi.get("folder", None),
                    "num": num,
                    "init": True,
                    "selective": wi.get("selective", False),
                    "constant": wi.get("constant", False),
                    "uid": None,
                })
                while(True):
                    uid = int.from_bytes(os.urandom(4), "little", signed=True)
                    if(uid not in vars.worldinfo_u):
                        break
                vars.worldinfo_u[uid] = vars.worldinfo[-1]
                vars.worldinfo[-1]["uid"] = uid
                if(vars.worldinfo[-1]["folder"] is not None):
                    vars.wifolders_u[vars.worldinfo[-1]["folder"]].append(vars.worldinfo[-1])
                num += 1

        for uid in vars.wifolders_l + [None]:
            vars.worldinfo.append({"key": "", "keysecondary": "", "content": "", "comment": "", "folder": uid, "num": None, "init": False, "selective": False, "constant": False, "uid": None})
            while(True):
                uid = int.from_bytes(os.urandom(4), "little", signed=True)
                if(uid not in vars.worldinfo_u):
                    break
            vars.worldinfo_u[uid] = vars.worldinfo[-1]
            vars.worldinfo[-1]["uid"] = uid
            if(vars.worldinfo[-1]["folder"] is not None):
                vars.wifolders_u[vars.worldinfo[-1]["folder"]].append(vars.worldinfo[-1])
        stablesortwi()
        vars.worldinfo_i = [wi for wi in vars.worldinfo if wi["init"]]

        # Save path for save button
        vars.savedir = loadpath
        
        # Clear loadselect var
        vars.loadselect = ""
        
        # Refresh game screen
        _filename = filename
        if(filename.endswith('.json')):
            _filename = filename[:-5]
        vars.laststory = _filename
        emit('from_server', {'cmd': 'setstoryname', 'data': vars.laststory}, broadcast=True)
        setgamesaved(True)
        sendwi()
        emit('from_server', {'cmd': 'setmemory', 'data': vars.memory}, broadcast=True)
        emit('from_server', {'cmd': 'setanote', 'data': vars.authornote}, broadcast=True)
        emit('from_server', {'cmd': 'setanotetemplate', 'data': vars.authornotetemplate}, broadcast=True)
        refresh_story()
        emit('from_server', {'cmd': 'setgamestate', 'data': 'ready'}, broadcast=True)
        emit('from_server', {'cmd': 'hidegenseqs', 'data': ''}, broadcast=True)
        print("{0}Story loaded from {1}!{2}".format(colors.GREEN, filename, colors.END))
        
        send_debug()

#==================================================================#
# Import an AIDungon game exported with Mimi's tool
#==================================================================#
def importRequest():
    importpath = fileops.getloadpath(vars.savedir, "Select AID CAT File", [("Json", "*.json")])
    
    if(importpath):
        # Leave Edit/Memory mode before continuing
        exitModes()
        
        # Read file contents into JSON object
        file = open(importpath, "rb")
        vars.importjs = json.load(file)
        
        # If a bundle file is being imported, select just the Adventures object
        if type(vars.importjs) is dict and "stories" in vars.importjs:
            vars.importjs = vars.importjs["stories"]
        
        # Clear Popup Contents
        emit('from_server', {'cmd': 'clearpopup', 'data': ''}, broadcast=True)
        
        # Initialize vars
        num = 0
        vars.importnum = -1
        
        # Get list of stories
        for story in vars.importjs:
            ob = {}
            ob["num"]   = num
            if(story["title"] != "" and story["title"] != None):
                ob["title"] = story["title"]
            else:
                ob["title"] = "(No Title)"
            if(story["description"] != "" and story["description"] != None):
                ob["descr"] = story["description"]
            else:
                ob["descr"] = "(No Description)"
            if("actions" in story):
                ob["acts"]  = len(story["actions"])
            elif("actionWindow" in story):
                ob["acts"]  = len(story["actionWindow"])
            emit('from_server', {'cmd': 'addimportline', 'data': ob})
            num += 1
        
        # Show Popup
        emit('from_server', {'cmd': 'popupshow', 'data': True})

#==================================================================#
# Import an AIDungon game selected in popup
#==================================================================#
def importgame():
    if(vars.importnum >= 0):
        # Cache reference to selected game
        ref = vars.importjs[vars.importnum]
        
        # Copy game contents to vars
        vars.gamestarted = True
        
        # Support for different versions of export script
        if("actions" in ref):
            if(len(ref["actions"]) > 0):
                vars.prompt = ref["actions"][0]["text"]
            else:
                vars.prompt = ""
        elif("actionWindow" in ref):
            if(len(ref["actionWindow"]) > 0):
                vars.prompt = ref["actionWindow"][0]["text"]
            else:
                vars.prompt = ""
        else:
            vars.prompt = ""
        vars.memory      = ref["memory"]
        vars.authornote  = ref["authorsNote"] if type(ref["authorsNote"]) is str else ""
        vars.authornotetemplate = "[Author's note: <|>]"
        vars.actions     = structures.KoboldStoryRegister()
        vars.actions_metadata = {}
        vars.worldinfo   = []
        vars.worldinfo_i = []
        vars.worldinfo_u = {}
        vars.wifolders_d = {}
        vars.wifolders_l = []
        vars.wifolders_u = {uid: [] for uid in vars.wifolders_d}
        vars.lastact     = ""
        vars.submission  = ""
        vars.lastctx     = ""
        
        # Get all actions except for prompt
        if("actions" in ref):
            if(len(ref["actions"]) > 1):
                for act in ref["actions"][1:]:
                    vars.actions.append(act["text"])
        elif("actionWindow" in ref):
            if(len(ref["actionWindow"]) > 1):
                for act in ref["actionWindow"][1:]:
                    vars.actions.append(act["text"])
        
        # Get just the important parts of world info
        if(ref["worldInfo"] != None):
            if(len(ref["worldInfo"]) > 1):
                num = 0
                for wi in ref["worldInfo"]:
                    vars.worldinfo.append({
                        "key": wi["keys"],
                        "keysecondary": wi.get("keysecondary", ""),
                        "content": wi["entry"],
                        "comment": wi.get("comment", ""),
                        "folder": wi.get("folder", None),
                        "num": num,
                        "init": True,
                        "selective": wi.get("selective", False),
                        "constant": wi.get("constant", False),
                        "uid": None,
                    })
                    while(True):
                        uid = int.from_bytes(os.urandom(4), "little", signed=True)
                        if(uid not in vars.worldinfo_u):
                            break
                    vars.worldinfo_u[uid] = vars.worldinfo[-1]
                    vars.worldinfo[-1]["uid"] = uid
                    if(vars.worldinfo[-1]["folder"]) is not None:
                        vars.wifolders_u[vars.worldinfo[-1]["folder"]].append(vars.worldinfo[-1])
                    num += 1

        for uid in vars.wifolders_l + [None]:
            vars.worldinfo.append({"key": "", "keysecondary": "", "content": "", "comment": "", "folder": uid, "num": None, "init": False, "selective": False, "constant": False, "uid": None})
            while(True):
                uid = int.from_bytes(os.urandom(4), "little", signed=True)
                if(uid not in vars.worldinfo_u):
                    break
            vars.worldinfo_u[uid] = vars.worldinfo[-1]
            vars.worldinfo[-1]["uid"] = uid
            if(vars.worldinfo[-1]["folder"] is not None):
                vars.wifolders_u[vars.worldinfo[-1]["folder"]].append(vars.worldinfo[-1])
        stablesortwi()
        vars.worldinfo_i = [wi for wi in vars.worldinfo if wi["init"]]
        
        # Clear import data
        vars.importjs = {}
        
        # Reset current save
        vars.savedir = getcwd()+"\\stories"
        
        # Refresh game screen
        vars.laststory = None
        emit('from_server', {'cmd': 'setstoryname', 'data': vars.laststory}, broadcast=True)
        setgamesaved(False)
        sendwi()
        emit('from_server', {'cmd': 'setmemory', 'data': vars.memory}, broadcast=True)
        emit('from_server', {'cmd': 'setanote', 'data': vars.authornote}, broadcast=True)
        emit('from_server', {'cmd': 'setanotetemplate', 'data': vars.authornotetemplate}, broadcast=True)
        refresh_story()
        emit('from_server', {'cmd': 'setgamestate', 'data': 'ready'}, broadcast=True)
        emit('from_server', {'cmd': 'hidegenseqs', 'data': ''}, broadcast=True)

#==================================================================#
# Import an aidg.club prompt and start a new game with it.
#==================================================================#
def importAidgRequest(id):    
    exitModes()
    
    urlformat = "https://aetherroom.club/api/"
    req = requests.get(urlformat+id)

    if(req.status_code == 200):
        js = req.json()
        
        # Import game state
        vars.gamestarted = True
        vars.prompt      = js["promptContent"]
        vars.memory      = js["memory"]
        vars.authornote  = js["authorsNote"]
        vars.authornotetemplate = "[Author's note: <|>]"
        vars.actions     = structures.KoboldStoryRegister()
        vars.actions_metadata = {}
        vars.worldinfo   = []
        vars.worldinfo_i = []
        vars.worldinfo_u = {}
        vars.wifolders_d = {}
        vars.wifolders_l = []
        vars.wifolders_u = {uid: [] for uid in vars.wifolders_d}
        vars.lastact     = ""
        vars.submission  = ""
        vars.lastctx     = ""
        
        if not vars.memory:
            vars.memory = ""
        if not vars.authornote:
            vars.authornote = ""
        
        num = 0
        for wi in js["worldInfos"]:
            vars.worldinfo.append({
                "key": wi["keys"],
                "keysecondary": wi.get("keysecondary", ""),
                "content": wi["entry"],
                "comment": wi.get("comment", ""),
                "folder": wi.get("folder", None),
                "num": num,
                "init": True,
                "selective": wi.get("selective", False),
                "constant": wi.get("constant", False),
                "uid": None,
            })
            while(True):
                uid = int.from_bytes(os.urandom(4), "little", signed=True)
                if(uid not in vars.worldinfo_u):
                    break
            vars.worldinfo_u[uid] = vars.worldinfo[-1]
            vars.worldinfo[-1]["uid"] = uid
            if(vars.worldinfo[-1]["folder"]) is not None:
                vars.wifolders_u[vars.worldinfo[-1]["folder"]].append(vars.worldinfo[-1])
            num += 1

        for uid in vars.wifolders_l + [None]:
            vars.worldinfo.append({"key": "", "keysecondary": "", "content": "", "comment": "", "folder": uid, "num": None, "init": False, "selective": False, "constant": False, "uid": None})
            while(True):
                uid = int.from_bytes(os.urandom(4), "little", signed=True)
                if(uid not in vars.worldinfo_u):
                    break
            vars.worldinfo_u[uid] = vars.worldinfo[-1]
            vars.worldinfo[-1]["uid"] = uid
            if(vars.worldinfo[-1]["folder"] is not None):
                vars.wifolders_u[vars.worldinfo[-1]["folder"]].append(vars.worldinfo[-1])
        stablesortwi()
        vars.worldinfo_i = [wi for wi in vars.worldinfo if wi["init"]]

        # Reset current save
        vars.savedir = getcwd()+"\\stories"
        
        # Refresh game screen
        vars.laststory = None
        emit('from_server', {'cmd': 'setstoryname', 'data': vars.laststory}, broadcast=True)
        setgamesaved(False)
        sendwi()
        emit('from_server', {'cmd': 'setmemory', 'data': vars.memory}, broadcast=True)
        emit('from_server', {'cmd': 'setanote', 'data': vars.authornote}, broadcast=True)
        emit('from_server', {'cmd': 'setanotetemplate', 'data': vars.authornotetemplate}, broadcast=True)
        refresh_story()
        emit('from_server', {'cmd': 'setgamestate', 'data': 'ready'}, broadcast=True)

#==================================================================#
#  Import World Info JSON file
#==================================================================#
def wiimportrequest():
    importpath = fileops.getloadpath(vars.savedir, "Select World Info File", [("Json", "*.json")])
    if(importpath):
        file = open(importpath, "rb")
        js = json.load(file)
        if(len(js) > 0):
            # If the most recent WI entry is blank, remove it.
            if(not vars.worldinfo[-1]["init"]):
                del vars.worldinfo[-1]
            # Now grab the new stuff
            num = len(vars.worldinfo)
            for wi in js:
                vars.worldinfo.append({
                    "key": wi["keys"],
                    "keysecondary": wi.get("keysecondary", ""),
                    "content": wi["entry"],
                    "comment": wi.get("comment", ""),
                    "folder": wi.get("folder", None),
                    "num": num,
                    "init": True,
                    "selective": wi.get("selective", False),
                    "constant": wi.get("constant", False),
                    "uid": None,
                })
                while(True):
                    uid = int.from_bytes(os.urandom(4), "little", signed=True)
                    if(uid not in vars.worldinfo_u):
                        break
                vars.worldinfo_u[uid] = vars.worldinfo[-1]
                vars.worldinfo[-1]["uid"] = uid
                if(vars.worldinfo[-1]["folder"]) is not None:
                    vars.wifolders_u[vars.worldinfo[-1]["folder"]].append(vars.worldinfo[-1])
                num += 1
            for uid in [None]:
                vars.worldinfo.append({"key": "", "keysecondary": "", "content": "", "comment": "", "folder": uid, "num": None, "init": False, "selective": False, "constant": False, "uid": None})
                while(True):
                    uid = int.from_bytes(os.urandom(4), "little", signed=True)
                    if(uid not in vars.worldinfo_u):
                        break
                vars.worldinfo_u[uid] = vars.worldinfo[-1]
                vars.worldinfo[-1]["uid"] = uid
                if(vars.worldinfo[-1]["folder"] is not None):
                    vars.wifolders_u[vars.worldinfo[-1]["folder"]].append(vars.worldinfo[-1])
        
        if not vars.quiet:
            print("{0}".format(vars.worldinfo[0]))
                
        # Refresh game screen
        setgamesaved(False)
        sendwi()

#==================================================================#
#  Starts a new story
#==================================================================#
def newGameRequest(): 
    # Leave Edit/Memory mode before continuing
    exitModes()
    
    # Clear vars values
    vars.gamestarted = False
    vars.prompt      = ""
    vars.memory      = ""
    vars.actions     = structures.KoboldStoryRegister()
    vars.actions_metadata = {}
    
    vars.authornote  = ""
    vars.authornotetemplate = vars.setauthornotetemplate
    vars.worldinfo   = []
    vars.worldinfo_i = []
    vars.worldinfo_u = {}
    vars.wifolders_d = {}
    vars.wifolders_l = []
    vars.lastact     = ""
    vars.submission  = ""
    vars.lastctx     = ""
    
    # Reset current save
    vars.savedir = getcwd()+"\\stories"
    
    # Refresh game screen
    vars.laststory = None
    emit('from_server', {'cmd': 'setstoryname', 'data': vars.laststory}, broadcast=True)
    setgamesaved(True)
    sendwi()
    emit('from_server', {'cmd': 'setmemory', 'data': vars.memory}, broadcast=True)
    emit('from_server', {'cmd': 'setanote', 'data': vars.authornote}, broadcast=True)
    emit('from_server', {'cmd': 'setanotetemplate', 'data': vars.authornotetemplate}, broadcast=True)
    setStartState()

def randomGameRequest(topic, memory=""): 
    if(vars.noai):
        newGameRequest()
        vars.memory = memory
        emit('from_server', {'cmd': 'setmemory', 'data': vars.memory}, broadcast=True)
        return
    vars.recentrng = topic
    vars.recentrngm = memory
    newGameRequest()
    setgamesaved(False)
    _memory = memory
    if(len(memory) > 0):
        _memory = memory.rstrip() + "\n\n"
    vars.memory      = _memory + "You generate the following " + topic + " story concept :"
    vars.lua_koboldbridge.feedback = None
    actionsubmit("", force_submit=True, force_prompt_gen=True)
    vars.memory      = memory
    emit('from_server', {'cmd': 'setmemory', 'data': vars.memory}, broadcast=True)

def final_startup():
    # Prevent tokenizer from taking extra time the first time it's used
    def __preempt_tokenizer():
        if("tokenizer" not in globals()):
            return
        utils.decodenewlines(tokenizer.decode([25678, 559]))
        tokenizer.encode(utils.encodenewlines("eunoia"))
    threading.Thread(target=__preempt_tokenizer).start()

    # Load soft prompt specified by the settings file, if applicable
    if(path.exists(get_config_filename())):
        file = open(get_config_filename(), "r")
        js   = json.load(file)
        if(vars.allowsp and "softprompt" in js and type(js["softprompt"]) is str and all(q not in js["softprompt"] for q in ("..", ":")) and (len(js["softprompt"]) == 0 or all(js["softprompt"][0] not in q for q in ("/", "\\")))):
            spRequest(js["softprompt"])
        else:
            vars.spfilename = ""
        file.close()

    # Precompile TPU backend if required
    if(vars.use_colab_tpu or vars.model in ("TPUMeshTransformerGPTJ", "TPUMeshTransformerGPTNeoX")):
        soft_tokens = tpumtjgetsofttokens()
        if(vars.dynamicscan or (not vars.nogenmod and vars.has_genmod)):
            threading.Thread(
                target=tpu_mtj_backend.infer_dynamic,
                args=(np.tile(np.uint32((23403, 727, 20185)), (vars.numseqs, 1)),),
                kwargs={
                    "soft_embeddings": vars.sp,
                    "soft_tokens": soft_tokens,
                    "gen_len": 1,
                    "use_callback": False,
                    "numseqs": vars.numseqs,
                    "excluded_world_info": list(set() for _ in range(vars.numseqs)),
                },
            ).start()
        else:
            threading.Thread(
                target=tpu_mtj_backend.infer_static,
                args=(np.uint32((23403, 727, 20185)),),
                kwargs={
                    "soft_embeddings": vars.sp,
                    "soft_tokens": soft_tokens,
                    "gen_len": 1,
                    "numseqs": vars.numseqs,
                },
            ).start()

    # Set the initial RNG seed
    if(vars.seed is not None):
        if(vars.use_colab_tpu):
            if(vars.seed_specified):
                __import__("tpu_mtj_backend").set_rng_seed(vars.seed)
            else:
                __import__("tpu_mtj_backend").randomize_rng_seed()
        else:
            if(vars.seed_specified):
                __import__("torch").manual_seed(vars.seed)
            else:
                __import__("torch").seed()
    vars.seed = __import__("tpu_mtj_backend").get_rng_seed() if vars.use_colab_tpu else __import__("torch").initial_seed()

def send_debug():
    if vars.debug:
        debug_info = ""
        try:
            debug_info = "{}Seed: {} ({})\n".format(debug_info, repr(__import__("tpu_mtj_backend").get_rng_seed() if vars.use_colab_tpu else __import__("torch").initial_seed()), "specified by user in settings file" if vars.seed_specified else "randomly generated")
        except:
            pass
        try:
            debug_info = "{}Newline Mode: {}\n".format(debug_info, vars.newlinemode)
        except:
            pass
        try:
            debug_info = "{}Action Length: {}\n".format(debug_info, vars.actions.get_last_key())
        except:
            pass
        try:
            debug_info = "{}Actions Metadata Length: {}\n".format(debug_info, max(vars.actions_metadata) if len(vars.actions_metadata) > 0 else 0)
        except:
            pass
        try:
            debug_info = "{}Actions: {}\n".format(debug_info, [k for k in vars.actions])
        except:
            pass
        try:
            debug_info = "{}Actions Metadata: {}\n".format(debug_info, [k for k in vars.actions_metadata])
        except:
            pass
        try:
            debug_info = "{}Last Action: {}\n".format(debug_info, vars.actions[vars.actions.get_last_key()])
        except:
            pass
        try:
            debug_info = "{}Last Metadata: {}\n".format(debug_info, vars.actions_metadata[max(vars.actions_metadata)])
        except:
            pass

        emit('from_server', {'cmd': 'debug_info', 'data': debug_info}, broadcast=True)

#==================================================================#
# Load file browser for soft prompts
#==================================================================#
@socketio.on('show_folder_soft_prompt')
def show_folder_soft_prompt(data):
    file_popup("Load Softprompt", "./softprompts", "", renameable=True, folder_only=False, editable=False, deleteable=True, jailed=True, item_check=None)

#==================================================================#
# Load file browser for user scripts
#==================================================================#
@socketio.on('show_folder_usersripts')
def show_folder_usersripts(data):
    file_popup("Load Softprompt", "./userscripts", "", renameable=True, folder_only=False, editable=True, deleteable=True, jailed=True, item_check=None)



#==================================================================#
# File Popup options
#==================================================================#

@socketio.on('upload_file')
def upload_file(data):
    print("upload_file {}".format(data['filename']))
    print('current_folder' in session)
    print('popup_jailed_dir' not in session)
    print(session['popup_jailed_dir'])
    print(session['current_folder'])    
    if 'current_folder' in session:
        path = os.path.abspath(os.path.join(session['current_folder'], data['filename']).replace("\\", "/")).replace("\\", "/")
        print(path)
        print(os.path.exists(path))
        if 'popup_jailed_dir' not in session:
            print("Someone is trying to upload a file to your server. Blocked.")
        elif session['popup_jailed_dir'] is None:
            if os.path.exists(path):
                print("popup error")
                emit("error_popup", "The file already exists. Please delete it or rename the file before uploading", room="UI_2");
            else:
                with open(path, "wb") as f:
                    f.write(data['data'])
                get_files_folders(session['current_folder'])
                print("saved")
        elif session['popup_jailed_dir'] in session['current_folder']:
            if os.path.exists(path):
                print("popup error")
                emit("error_popup", "The file already exists. Please delete it or rename the file before uploading", room="UI_2");
            else:
                with open(path, "wb") as f:
                    f.write(data['data'])
                get_files_folders(session['current_folder'])
                print("saved")

@socketio.on('popup_change_folder')
def popup_change_folder(data):
    print("Doing popup change folder: {}".format(data))
    if 'popup_jailed_dir' not in session:
        print("Someone is trying to get at files in your server. Blocked.")
        return
    if session['popup_jailed_dir'] is None:
        get_files_folders(data)
    elif session['popup_jailed_dir'] in data:
        get_files_folders(data)
    else:
        print("User is trying to get at files in your server outside the jail. Blocked. Jailed Dir: {}  Requested Dir: {}".format(session['popup_jailed_dir'], data))

@socketio.on('popup_rename')
def popup_rename(data):
    if 'popup_renameable' not in session:
        print("Someone is trying to rename a file in your server. Blocked.")
        return
    if not session['popup_renameable']:
        print("Someone is trying to rename a file in your server. Blocked.")
        return
    
    if session['popup_jailed_dir'] is None:
        os.rename(data['file'], data['new_name'])
        get_files_folders(os.path.dirname(data['file']))
    elif session['popup_jailed_dir'] in data:
        os.rename(data['file'], data['new_name'])
        get_files_folders(os.path.dirname(data['file']))
    else:
        print("User is trying to rename files in your server outside the jail. Blocked. Jailed Dir: {}  Requested Dir: {}".format(session['popup_jailed_dir'], data['file']))


@socketio.on('popup_delete')
def popup_delete(data):
    if 'popup_deletable' not in session:
        print("Someone is trying to delete a file in your server. Blocked.")
        return
    if not session['popup_deletable']:
        print("Someone is trying to delete a file in your server. Blocked.")
        return
    
    if session['popup_jailed_dir'] is None:
        import shutil
        if os.path.isdir(data):
            shutil.rmtree(data)
        else:
            os.remove(data)
        path = os.path.abspath(data).replace("\\", "/")
        if path[-1] == "/":
            path = path[:-1]
        path = "/".join(path.split("/")[:-1])
        get_files_folders(path)
    elif session['popup_jailed_dir'] in data:
        import shutil
        if os.path.isdir(data):
            shutil.rmtree(data)
        else:
            os.remove(data)
        path = os.path.abspath(data).replace("\\", "/")
        if path[-1] == "/":
            path = path[:-1]
        path = "/".join(path.split("/")[:-1])
        get_files_folders(path)
    else:
        print("User is trying to delete files in your server outside the jail. Blocked. Jailed Dir: {}  Requested Dir: {}".format(session['popup_jailed_dir'], data))

@socketio.on('popup_edit')
def popup_edit(data):
    if 'popup_editable' not in session:
        print("Someone is trying to edit a file in your server. Blocked.")
        return
    if not session['popup_editable']:
        print("Someone is trying to edit a file in your server. Blocked.")
        return
    
    if session['popup_jailed_dir'] is None:
        emit("popup_edit_file", {"file": data, "text": open(data, 'r', encoding='utf-8').read()});
    elif session['popup_jailed_dir'] in data:
        emit("popup_edit_file", {"file": data, "text": open(data, 'r', encoding='utf-8').read()});
    else:
        print("User is trying to delete files in your server outside the jail. Blocked. Jailed Dir: {}  Requested Dir: {}".format(session['popup_jailed_dir'], data))

@socketio.on('popup_change_file')
def popup_change_file(data):
    if 'popup_editable' not in session:
        print("Someone is trying to edit a file in your server. Blocked.")
        return
    if not session['popup_editable']:
        print("Someone is trying to edit a file in your server. Blocked.")
        return
    
    if session['popup_jailed_dir'] is None:
        with open(data['file'], 'w') as f:
            f.write(data['data'])
    elif session['popup_jailed_dir'] in data['file']:
        with open(data['file'], 'w') as f:
            f.write(data['data'])
    else:
        print("User is trying to delete files in your server outside the jail. Blocked. Jailed Dir: {}  Requested Dir: {}".format(session['popup_jailed_dir'], data))

def file_popup(popup_title, starting_folder, return_event, upload=True, jailed=True, folder_only=True, renameable=False, deleteable=False, editable=False, show_breadcrumbs=True, item_check=None, show_hidden=False):
    #starting_folder = The folder we're going to get folders and/or items from
    #return_event = the socketio event that will be emitted when the load button is clicked
    #jailed = if set to true will look for the session variable jailed_folder and prevent navigation outside of that folder
    #folder_only = will only show folders, no files
    #deletable = will show the delete icons/methods.
    #editable = will show the edit icons/methods
    #show_breadcrumbs = will show the breadcrumbs at the top of the screen
    #item_check will call this function to check if the item is valid as a selection if not none. Will pass absolute directory as only argument to function
    #show_hidden = ... really, you have to ask?
    if jailed:
        session['popup_jailed_dir'] = os.path.abspath(starting_folder).replace("\\", "/")
    else:
        session['popup_jailed_dir'] = None
    session['popup_deletable'] = deleteable
    session['popup_renameable'] = renameable
    session['popup_editable'] = editable
    session['popup_show_hidden'] = show_hidden
    session['popup_item_check'] = item_check
    session['popup_folder_only'] = folder_only
    session['popup_show_breadcrumbs'] = show_breadcrumbs
    session['upload'] = upload
    
    socketio.emit("load_popup", {"popup_title": popup_title, "call_back": return_event, "renameable": renameable, "deleteable": deleteable, "editable": editable, 'upload': upload}, broadcast=True)
    
    get_files_folders(starting_folder)
    
    
def get_files_folders(starting_folder):
    import stat
    session['current_folder'] = os.path.abspath(starting_folder).replace("\\", "/")
    item_check = session['popup_item_check']
    show_breadcrumbs = session['popup_show_breadcrumbs']
    show_hidden = session['popup_show_hidden']
    folder_only = session['popup_folder_only']
    
    if starting_folder == 'This PC':
        breadcrumbs = [['This PC', 'This PC']]
        items = [["{}:/".format(chr(i)), "{}:\\".format(chr(i))] for i in range(65, 91) if os.path.exists("{}:".format(chr(i)))]
    else:
        path = os.path.abspath(starting_folder).replace("\\", "/")
        if path[-1] == "/":
            path = path[:-1]
        breadcrumbs = []
        for i in range(len(path.split("/"))):
            breadcrumbs.append(["/".join(path.split("/")[:i+1]),
                                 path.split("/")[i]])
        if len(breadcrumbs) == 1:
            breadcrumbs = [["{}:/".format(chr(i)), "{}:\\".format(chr(i))] for i in range(65, 91) if os.path.exists("{}:".format(chr(i)))]
        else:
            if len([["{}:/".format(chr(i)), "{}:\\".format(chr(i))] for i in range(65, 91) if os.path.exists("{}:".format(chr(i)))]) > 0:
                breadcrumbs.insert(0, ['This PC', 'This PC'])
        
        #if we're jailed, remove the stuff before the jail from the breadcrumbs
        if session['popup_jailed_dir'] is not None:
            
            breadcrumbs = breadcrumbs[len(session['popup_jailed_dir'].split("/")):]
        
        folders = []
        files = []
        base_path = os.path.abspath(starting_folder).replace("\\", "/")
        for item in os.listdir(base_path):
            item_full_path = os.path.join(base_path, item).replace("\\", "/")
            if hasattr(os.stat(item_full_path), "st_file_attributes"):
                hidden = bool(os.stat(item_full_path).st_file_attributes & stat.FILE_ATTRIBUTE_HIDDEN)
            else:
                hidden = item[0] == "."
            if item_check is None:
                valid_selection = True
            else:
                valid_selection = item_check(item_full_path)
                
            if (show_hidden and hidden) or not hidden:
                if os.path.isdir(os.path.join(base_path, item)):
                    folders.append([True, item_full_path, item,  valid_selection])
                else:
                    files.append([False, item_full_path, item,  valid_selection])
        items = folders
        if not folder_only:
            items += files
            
    socketio.emit("popup_items", items, broadcast=True, include_self=True)
    if show_breadcrumbs:
        socketio.emit("popup_breadcrumbs", breadcrumbs, broadcast=True)


class EmptySchema(KoboldSchema):
    pass

class BasicTextResultInnerSchema(KoboldSchema):
    text: str = fields.String(required=True)

class BasicTextResultSchema(KoboldSchema):
    result: BasicTextResultInnerSchema = fields.Nested(BasicTextResultInnerSchema)

class BasicResultInnerSchema(KoboldSchema):
    result: str = fields.String(required=True)

class BasicResultSchema(KoboldSchema):
    result: BasicResultInnerSchema = fields.Nested(BasicResultInnerSchema, required=True)

class BasicResultsSchema(KoboldSchema):
    results: BasicResultInnerSchema = fields.List(fields.Nested(BasicResultInnerSchema), required=True)

class BasicStringSchema(KoboldSchema):
    value: str = fields.String(required=True)

class BasicBooleanSchema(KoboldSchema):
    value: bool = fields.Boolean(required=True)

class BasicUIDSchema(KoboldSchema):
    uid: str = fields.Integer(required=True, validate=validate.Range(min=-2147483648, max=2147483647), metadata={"description": "32-bit signed integer unique to this world info entry/folder."})

class BasicErrorSchema(KoboldSchema):
    msg: str = fields.String(required=True)
    type: str = fields.String(required=True)

class StoryEmptyErrorSchema(KoboldSchema):
    detail: BasicErrorSchema = fields.Nested(BasicErrorSchema, required=True)

class StoryTooShortErrorSchema(KoboldSchema):
    detail: BasicErrorSchema = fields.Nested(BasicErrorSchema, required=True)

class OutOfMemoryErrorSchema(KoboldSchema):
    detail: BasicErrorSchema = fields.Nested(BasicErrorSchema, required=True)

class NotFoundErrorSchema(KoboldSchema):
    detail: BasicErrorSchema = fields.Nested(BasicErrorSchema, required=True)

api_out_of_memory_response = """507:
          description: Out of memory
          content:
            application/json:
              schema: OutOfMemoryErrorSchema
              examples:
                gpu.cuda:
                  value:
                    detail:
                      msg: "KoboldAI ran out of memory: CUDA out of memory. Tried to allocate 20.00 MiB (GPU 0; 4.00 GiB total capacity; 2.97 GiB already allocated; 0 bytes free; 2.99 GiB reserved in total by PyTorch)"
                      type: out_of_memory.gpu.cuda
                gpu.hip:
                  value:
                    detail:
                      msg: "KoboldAI ran out of memory: HIP out of memory. Tried to allocate 20.00 MiB (GPU 0; 4.00 GiB total capacity; 2.97 GiB already allocated; 0 bytes free; 2.99 GiB reserved in total by PyTorch)"
                      type: out_of_memory.gpu.hip
                tpu.hbm:
                  value:
                    detail:
                      msg: "KoboldAI ran out of memory: Compilation failed: Compilation failure: Ran out of memory in memory space hbm. Used 8.83G of 8.00G hbm. Exceeded hbm capacity by 848.88M."
                      type: out_of_memory.tpu.hbm
                cpu.default_cpu_allocator:
                  value:
                    detail:
                      msg: "KoboldAI ran out of memory: DefaultCPUAllocator: not enough memory: you tried to allocate 209715200 bytes."
                      type: out_of_memory.cpu.default_cpu_allocator
                unknown.unknown:
                  value:
                    detail:
                      msg: "KoboldAI ran out of memory."
                      type: out_of_memory.unknown.unknown"""

class ValidationErrorSchema(KoboldSchema):
    detail: Dict[str, List[str]] = fields.Dict(keys=fields.String(), values=fields.List(fields.String(), validate=validate.Length(min=1)), required=True)

api_validation_error_response = """422:
          description: Validation error
          content:
            application/json:
              schema: ValidationErrorSchema"""

class ServerBusyErrorSchema(KoboldSchema):
    detail: BasicErrorSchema = fields.Nested(BasicErrorSchema, required=True)

api_server_busy_response = """503:
          description: Server is busy
          content:
            application/json:
              schema: ServerBusyErrorSchema
              example:
                detail:
                  msg: Server is busy; please try again later.
                  type: service_unavailable"""

class NotImplementedErrorSchema(KoboldSchema):
    detail: BasicErrorSchema = fields.Nested(BasicErrorSchema, required=True)

api_not_implemented_response = """501:
          description: Not implemented
          content:
            application/json:
              schema: NotImplementedErrorSchema
              example:
                detail:
                  msg: API generation is not supported in read-only mode; please load a model and then try again.
                  type: not_implemented"""

class SamplerSettingsSchema(KoboldSchema):
    rep_pen: Optional[float] = fields.Float(validate=validate.Range(min=1), metadata={"description": "Base repetition penalty value."})
    rep_pen_range: Optional[int] = fields.Integer(validate=validate.Range(min=0), metadata={"description": "Repetition penalty range."})
    rep_pen_slope: Optional[float] = fields.Float(validate=validate.Range(min=0), metadata={"description": "Repetition penalty slope."})
    top_k: Optional[int] = fields.Integer(validate=validate.Range(min=0), metadata={"description": "Top-k sampling value."})
    top_a: Optional[float] = fields.Float(validate=validate.Range(min=0), metadata={"description": "Top-a sampling value."})
    top_p: Optional[float] = fields.Float(validate=validate.Range(min=0, max=1), metadata={"description": "Top-p sampling value."})
    tfs: Optional[float] = fields.Float(validate=validate.Range(min=0, max=1), metadata={"description": "Tail free sampling value."})
    typical: Optional[float] = fields.Float(validate=validate.Range(min=0, max=1), metadata={"description": "Typical sampling value."})
    temperature: Optional[float] = fields.Float(validate=validate.Range(min=0, min_inclusive=False), metadata={"description": "Temperature value."})

def soft_prompt_validator(soft_prompt: str):
    if len(soft_prompt.strip()) == 0:
        return
    if not vars.allowsp:
        raise ValidationError("Cannot use soft prompts with current backend.")
    if any(q in soft_prompt for q in ("/", "\\")):
        return
    z, _, _, _, _ = fileops.checksp(soft_prompt.strip(), vars.modeldim)
    if isinstance(z, int):
        raise ValidationError("Must be a valid soft prompt name.")
    z.close()
    return True

def story_load_validator(name: str):
    if any(q in name for q in ("/", "\\")):
        return
    if len(name.strip()) == 0 or not os.path.isfile(fileops.storypath(name)):
        raise ValidationError("Must be a valid story name.")
    return True

class GenerationInputSchema(SamplerSettingsSchema):
    prompt: str = fields.String(required=True, metadata={"description": "This is the submission."})
    use_memory: bool = fields.Boolean(load_default=False, metadata={"description": "Whether or not to use the memory from the KoboldAI GUI when generating text."})
    use_story: bool = fields.Boolean(load_default=False, metadata={"description": "Whether or not to use the story from the KoboldAI GUI when generating text."})
    use_authors_note: bool = fields.Boolean(load_default=False, metadata={"description": "Whether or not to use the author's note from the KoboldAI GUI when generating text. This has no effect unless `use_story` is also enabled."})
    use_world_info: bool = fields.Boolean(load_default=False, metadata={"description": "Whether or not to use the world info from the KoboldAI GUI when generating text."})
    use_userscripts: bool = fields.Boolean(load_default=False, metadata={"description": "Whether or not to use the userscripts from the KoboldAI GUI when generating text."})
    soft_prompt: Optional[str] = fields.String(metadata={"description": "Soft prompt to use when generating. If set to the empty string or any other string containing no non-whitespace characters, uses no soft prompt."}, validate=[soft_prompt_validator, validate.Regexp(r"^[^/\\]*$")])
    max_length: int = fields.Integer(validate=validate.Range(min=1, max=512), metadata={"description": "Number of tokens to generate."})
    max_context_length: int = fields.Integer(validate=validate.Range(min=512, max=2048), metadata={"description": "Maximum number of tokens to send to the model."})
    n: int = fields.Integer(validate=validate.Range(min=1, max=5), metadata={"description": "Number of outputs to generate."})
    disable_output_formatting: bool = fields.Boolean(load_default=True, metadata={"description": "When enabled, all output formatting options default to `false` instead of the value in the KoboldAI GUI."})
    frmttriminc: Optional[bool] = fields.Boolean(metadata={"description": "Output formatting option. When enabled, removes some characters from the end of the output such that the output doesn't end in the middle of a sentence. If the output is less than one sentence long, does nothing.\n\nIf `disable_output_formatting` is `true`, this defaults to `false` instead of the value in the KoboldAI GUI."})
    frmtrmblln: Optional[bool] = fields.Boolean(metadata={"description": "Output formatting option. When enabled, replaces all occurrences of two or more consecutive newlines in the output with one newline.\n\nIf `disable_output_formatting` is `true`, this defaults to `false` instead of the value in the KoboldAI GUI."})
    frmtrmspch: Optional[bool] = fields.Boolean(metadata={"description": "Output formatting option. When enabled, removes `#/@%{}+=~|\^<>` from the output.\n\nIf `disable_output_formatting` is `true`, this defaults to `false` instead of the value in the KoboldAI GUI."})
    singleline: Optional[bool] = fields.Boolean(metadata={"description": "Output formatting option. When enabled, removes everything after the first line of the output, including the newline.\n\nIf `disable_output_formatting` is `true`, this defaults to `false` instead of the value in the KoboldAI GUI."})
    disable_input_formatting: bool = fields.Boolean(load_default=True, metadata={"description": "When enabled, all input formatting options default to `false` instead of the value in the KoboldAI GUI"})
    frmtadsnsp: Optional[bool] = fields.Boolean(metadata={"description": "Input formatting option. When enabled, adds a leading space to your input if there is no trailing whitespace at the end of the previous action.\n\nIf `disable_input_formatting` is `true`, this defaults to `false` instead of the value in the KoboldAI GUI."})
    quiet: Optional[bool] = fields.Boolean(metadata={"description": "When enabled, Generated output will not be displayed in the console."})

class GenerationResultSchema(KoboldSchema):
    text: str = fields.String(required=True, metadata={"description": "Generated output as plain text."})

class GenerationOutputSchema(KoboldSchema):
    results: List[GenerationResultSchema] = fields.List(fields.Nested(GenerationResultSchema), required=True, metadata={"description": "Array of generated outputs."})

class StoryNumsChunkSchema(KoboldSchema):
    num: int = fields.Integer(required=True, metadata={"description": "Guaranteed to not equal the `num` of any other active story chunk. Equals 0 iff this is the first action of the story (the prompt)."})

class StoryChunkSchema(StoryNumsChunkSchema, KoboldSchema):
    text: str = fields.String(required=True, metadata={"description": "The text inside this story chunk."})

class StorySchema(KoboldSchema):
    results: List[StoryChunkSchema] = fields.List(fields.Nested(StoryChunkSchema), required=True, metadata={"description": "Array of story actions. The array is sorted such that actions closer to the end of this array are closer to the end of the story."})

class BasicBooleanSchema(KoboldSchema):
    result: bool = fields.Boolean(required=True)

class StoryNumsSchema(KoboldSchema):
    results: List[int] = fields.List(fields.Integer(), required=True, metadata={"description": "Array of story action nums. The array is sorted such that actions closer to the end of this array are closer to the end of the story."})

class StoryChunkResultSchema(KoboldSchema):
    result: StoryChunkSchema = fields.Nested(StoryChunkSchema, required=True)

class StoryChunkNumSchema(KoboldSchema):
    value: int = fields.Integer(required=True)

class StoryChunkTextSchema(KoboldSchema):
    value: str = fields.String(required=True)

class StoryChunkSetTextSchema(KoboldSchema):
    value: str = fields.String(required=True, validate=validate.Regexp(r"^(.|\n)*\S$"))

class StoryLoadSchema(KoboldSchema):
    name: str = fields.String(required=True, validate=[story_load_validator, validate.Regexp(r"^[^/\\]*$")])

class StorySaveSchema(KoboldSchema):
    name: str = fields.String(required=True, validate=validate.Regexp(r"^(?=.*\S)(?!.*[/\\]).*$"))

class WorldInfoEntrySchema(KoboldSchema):
    uid: int = fields.Integer(required=True, validate=validate.Range(min=-2147483648, max=2147483647), metadata={"description": "32-bit signed integer unique to this world info entry."})
    content: str = fields.String(required=True, metadata={"description": "The \"What To Remember\" for this entry."})
    key: str = fields.String(required=True, metadata={"description": "Comma-separated list of keys, or of primary keys if selective mode is enabled."})
    keysecondary: str = fields.String(metadata={"description": "Comma-separated list of secondary keys if selective mode is enabled."})
    selective: bool = fields.Boolean(required=True, metadata={"description": "Whether or not selective mode is enabled for this world info entry."})
    constant: bool = fields.Boolean(required=True, metadata={"description": "Whether or not constant mode is enabled for this world info entry."})
    comment: bool = fields.String(required=True, metadata={"description": "The comment/description/title for this world info entry."})

class WorldInfoEntryResultSchema(KoboldSchema):
    result: WorldInfoEntrySchema = fields.Nested(WorldInfoEntrySchema, required=True)

class WorldInfoFolderBasicSchema(KoboldSchema):
    uid: int = fields.Integer(required=True, validate=validate.Range(min=-2147483648, max=2147483647), metadata={"description": "32-bit signed integer unique to this world info folder."})
    name: str = fields.String(required=True, metadata={"description": "Name of this world info folder."})

class WorldInfoFolderSchema(WorldInfoFolderBasicSchema):
    entries: List[WorldInfoEntrySchema] = fields.List(fields.Nested(WorldInfoEntrySchema), required=True)

class WorldInfoFolderUIDsSchema(KoboldSchema):
    uid: int = fields.Integer(required=True, validate=validate.Range(min=-2147483648, max=2147483647), metadata={"description": "32-bit signed integer unique to this world info folder."})
    entries: List[int] = fields.List(fields.Integer(required=True, validate=validate.Range(min=-2147483648, max=2147483647), metadata={"description": "32-bit signed integer unique to this world info entry."}), required=True)

class WorldInfoEntriesSchema(KoboldSchema):
    entries: List[WorldInfoEntrySchema] = fields.List(fields.Nested(WorldInfoEntrySchema), required=True)

class WorldInfoFoldersSchema(KoboldSchema):
    folders: List[WorldInfoFolderBasicSchema] = fields.List(fields.Nested(WorldInfoFolderBasicSchema), required=True)

class WorldInfoSchema(WorldInfoEntriesSchema):
    folders: List[WorldInfoFolderSchema] = fields.List(fields.Nested(WorldInfoFolderSchema), required=True)

class WorldInfoEntriesUIDsSchema(KoboldSchema):
    entries: List[int] = fields.List(fields.Integer(required=True, validate=validate.Range(min=-2147483648, max=2147483647), metadata={"description": "32-bit signed integer unique to this world info entry."}), required=True)

class WorldInfoFoldersUIDsSchema(KoboldSchema):
    folders: List[int] = fields.List(fields.Integer(required=True, validate=validate.Range(min=-2147483648, max=2147483647), metadata={"description": "32-bit signed integer unique to this world info folder."}), required=True)

class WorldInfoUIDsSchema(WorldInfoEntriesUIDsSchema):
    folders: List[WorldInfoFolderSchema] = fields.List(fields.Nested(WorldInfoFolderUIDsSchema), required=True)

class ModelSelectionSchema(KoboldSchema):
    model: str = fields.String(required=True, validate=validate.Regexp(r"^(?!\s*NeoCustom)(?!\s*GPT2Custom)(?!\s*TPUMeshTransformerGPTJ)(?!\s*TPUMeshTransformerGPTNeoX)(?!\s*GooseAI)(?!\s*OAI)(?!\s*InferKit)(?!\s*Colab)(?!\s*API).*$"), metadata={"description": 'Hugging Face model ID, the path to a model folder (relative to the "models" folder in the KoboldAI root folder) or "ReadOnly" for no model'})

def _generate_text(body: GenerationInputSchema):
    if vars.aibusy or vars.genseqs:
        abort(Response(json.dumps({"detail": {
            "msg": "Server is busy; please try again later.",
            "type": "service_unavailable",
        }}), mimetype="application/json", status=503))
    # This maps each property of the setting to use when sending the generate idempotently
    # To the object which typically contains it's value
    # This allows to set the property only for the API generation, and then revert the setting
    # To what it was before.
    mapping = {
        "disable_input_formatting": ("vars", "disable_input_formatting", None),
        "disable_output_formatting": ("vars", "disable_output_formatting", None),
        "rep_pen": ("vars", "rep_pen", None),
        "rep_pen_range": ("vars", "rep_pen_range", None),
        "rep_pen_slope": ("vars", "rep_pen_slope", None),
        "top_k": ("vars", "top_k", None),
        "top_a": ("vars", "top_a", None),
        "top_p": ("vars", "top_p", None),
        "tfs": ("vars", "tfs", None),
        "typical": ("vars", "typical", None),
        "temperature": ("vars", "temp", None),
        "frmtadsnsp": ("vars.formatoptns", "@frmtadsnsp", "input"),
        "frmttriminc": ("vars.formatoptns", "@frmttriminc", "output"),
        "frmtrmblln": ("vars.formatoptns", "@frmtrmblln", "output"),
        "frmtrmspch": ("vars.formatoptns", "@frmtrmspch", "output"),
        "singleline": ("vars.formatoptns", "@singleline", "output"),
        "max_length": ("vars", "genamt", None),
        "max_context_length": ("vars", "max_length", None),
        "n": ("vars", "numseqs", None),
        "quiet": ("vars", "quiet", None),
    }
    saved_settings = {}
    set_aibusy(1)
    disable_set_aibusy = vars.disable_set_aibusy
    vars.disable_set_aibusy = True
    _standalone = vars.standalone
    vars.standalone = True
    show_probs = vars.show_probs
    vars.show_probs = False
    output_streaming = vars.output_streaming
    vars.output_streaming = False
    for key, entry in mapping.items():
        obj = {"vars": vars, "vars.formatoptns": vars.formatoptns}[entry[0]]
        if entry[2] == "input" and vars.disable_input_formatting and not hasattr(body, key):
            setattr(body, key, False)
        if entry[2] == "output" and vars.disable_output_formatting and not hasattr(body, key):
            setattr(body, key, False)
        if getattr(body, key, None) is not None:
            if entry[1].startswith("@"):
                saved_settings[key] = obj[entry[1][1:]]
                obj[entry[1][1:]] = getattr(body, key)
            else:
                saved_settings[key] = getattr(obj, entry[1])
                setattr(obj, entry[1], getattr(body, key))
    try:
        if vars.allowsp and getattr(body, "soft_prompt", None) is not None:
            if any(q in body.soft_prompt for q in ("/", "\\")):
                raise RuntimeError
            old_spfilename = vars.spfilename
            spRequest(body.soft_prompt.strip())
        genout = apiactionsubmit(body.prompt, use_memory=body.use_memory, use_story=body.use_story, use_world_info=body.use_world_info, use_authors_note=body.use_authors_note)
        output = {"results": [{"text": txt} for txt in genout]}
    finally:
        for key in saved_settings:
            entry = mapping[key]
            obj = {"vars": vars, "vars.formatoptns": vars.formatoptns}[entry[0]]
            if getattr(body, key, None) is not None:
                if entry[1].startswith("@"):
                    if obj[entry[1][1:]] == getattr(body, key):
                        obj[entry[1][1:]] = saved_settings[key]
                else:
                    if getattr(obj, entry[1]) == getattr(body, key):
                        setattr(obj, entry[1], saved_settings[key])
        vars.disable_set_aibusy = disable_set_aibusy
        vars.standalone = _standalone
        vars.show_probs = show_probs
        vars.output_streaming = output_streaming
        if vars.allowsp and getattr(body, "soft_prompt", None) is not None:
            spRequest(old_spfilename)
        set_aibusy(0)
    return output


@api_v1.get("/info/version")
@api_schema_wrap
def get_version():
    """---
    get:
      summary: Current API version
      tags:
        - info
      description: |-2
        Returns the version of the API that you are currently using.
      responses:
        200:
          description: Successful request
          content:
            application/json:
              schema: BasicResultSchema
              example:
                result: 1.0.0
    """
    return {"result": api_version}


@api_v1.get("/info/version/latest")
@api_schema_wrap
def get_version_latest():
    """---
    get:
      summary: Latest API version
      tags:
        - info
      description: |-2
        Returns the latest API version available.
      responses:
        200:
          description: Successful request
          content:
            application/json:
              schema: BasicResultSchema
              example:
                result: 1.0.0
    """
    return {"result": api_versions[-1]}


@api_v1.get("/info/version/list")
@api_schema_wrap
def get_version_list():
    """---
    get:
      summary: List API versions
      tags:
        - info
      description: |-2
        Returns a list of available API versions sorted in ascending order.
      responses:
        200:
          description: Successful request
          content:
            application/json:
              schema: BasicResultsSchema
              example:
                results:
                  - 1.0.0
    """
    return {"results": api_versions}


@api_v1.post("/generate")
@api_schema_wrap
def post_generate(body: GenerationInputSchema):
    """---
    post:
      summary: Generate text
      tags:
        - generate
      description: |-2
        Generates text given a submission, sampler settings, soft prompt and number of return sequences.

        By default, the story, userscripts, memory, author's note and world info are disabled.

        Unless otherwise specified, optional values default to the values in the KoboldAI GUI.
      requestBody:
        required: true
        content:
          application/json:
            schema: GenerationInputSchema
            example:
              prompt: |-2
                Explosions of suspicious origin occur at AMNAT satellite-receiver stations from Turkey to Labrador as three high-level Canadian defense ministers vanish and then a couple of days later are photographed at a Volgograd bistro hoisting shots of Stolichnaya with Slavic bimbos on their knee.
              top_p: 0.9
              temperature: 0.5
      responses:
        200:
          description: Successful request
          content:
            application/json:
              schema: GenerationOutputSchema
              example:
                results:
                  - text: |-2
                       It is later established that all of the cabinet members have died of old age.
                      MEGAMATRIX becomes involved in the growing number of mass abductions and kidnappings. Many disappearances occur along highways in western Canada, usually when traffic has come to a standstill because of a stalled truck or snowstorm. One or two abducted individuals will be released within a day or so but never
        {api_validation_error_response}
        {api_not_implemented_response}
        {api_server_busy_response}
        {api_out_of_memory_response}
    """
    return _generate_text(body)


@api_v1.get("/model")
@api_schema_wrap
def get_model():
    """---
    get:
      summary: Retrieve the current model string
      description: |-2
        Gets the current model string, which is shown in the title of the KoboldAI GUI in parentheses, e.g. "KoboldAI Client (KoboldAI/fairseq-dense-13B-Nerys-v2)".
      tags:
        - model
      responses:
        200:
          description: Successful request
          content:
            application/json:
              schema: BasicResultSchema
              example:
                result: KoboldAI/fairseq-dense-13B-Nerys-v2
    """
    return {"result": vars.model}


@api_v1.put("/model")
@api_schema_wrap
def put_model(body: ModelSelectionSchema):
    """---
    put:
      summary: Load a model
      description: |-2
        Loads a model given its Hugging Face model ID, the path to a model folder (relative to the "models" folder in the KoboldAI root folder) or "ReadOnly" for no model.
      tags:
        - model
      requestBody:
        required: true
        content:
          application/json:
            schema: ModelSelectionSchema
            example:
              model: ReadOnly
      responses:
        200:
          description: Successful request
          content:
            application/json:
              schema: EmptySchema
        {api_validation_error_response}
        {api_server_busy_response}
    """
    if vars.aibusy or vars.genseqs:
        abort(Response(json.dumps({"detail": {
            "msg": "Server is busy; please try again later.",
            "type": "service_unavailable",
        }}), mimetype="application/json", status=503))
    set_aibusy(1)
    old_model = vars.model
    vars.model = body.model.strip()
    try:
        load_model(use_breakmodel_args=True, breakmodel_args_default_to_cpu=True)
    except Exception as e:
        vars.model = old_model
        raise e
    set_aibusy(0)
    return {}


def prompt_validator(prompt: str):
    if len(prompt.strip()) == 0:
        raise ValidationError("String does not match expected pattern.")

class SubmissionInputSchema(KoboldSchema):
    prompt: str = fields.String(required=True, validate=prompt_validator, metadata={"pattern": r"^.*\S.*$", "description": "This is the submission."})
    disable_input_formatting: bool = fields.Boolean(load_default=True, metadata={"description": "When enabled, disables all input formatting options, overriding their individual enabled/disabled states."})
    frmtadsnsp: Optional[bool] = fields.Boolean(metadata={"description": "Input formatting option. When enabled, adds a leading space to your input if there is no trailing whitespace at the end of the previous action."})

@api_v1.post("/story/end")
@api_schema_wrap
def post_story_end(body: SubmissionInputSchema):
    """---
    post:
      summary: Add an action to the end of the story
      tags:
        - story
      description: |-2
        Inserts a single action at the end of the story in the KoboldAI GUI without generating text.
      requestBody:
        required: true
        content:
          application/json:
            schema: SubmissionInputSchema
            example:
              prompt: |-2
                 This is some text to put at the end of the story.
      responses:
        200:
          description: Successful request
          content:
            application/json:
              schema: EmptySchema
        {api_validation_error_response}
        {api_server_busy_response}
    """
    if vars.aibusy or vars.genseqs:
        abort(Response(json.dumps({"detail": {
            "msg": "Server is busy; please try again later.",
            "type": "service_unavailable",
        }}), mimetype="application/json", status=503))
    set_aibusy(1)
    disable_set_aibusy = vars.disable_set_aibusy
    vars.disable_set_aibusy = True
    _standalone = vars.standalone
    vars.standalone = True
    numseqs = vars.numseqs
    vars.numseqs = 1
    try:
        actionsubmit(body.prompt, force_submit=True, no_generate=True, ignore_aibusy=True)
    finally:
        vars.disable_set_aibusy = disable_set_aibusy
        vars.standalone = _standalone
        vars.numseqs = numseqs
    set_aibusy(0)
    return {}


@api_v1.get("/story/end")
@api_schema_wrap
def get_story_end():
    """---
    get:
      summary: Retrieve the last action of the story
      tags:
        - story
      description: |-2
        Returns the last action of the story in the KoboldAI GUI.
      responses:
        200:
          description: Successful request
          content:
            application/json:
              schema: StoryChunkResultSchema
        510:
          description: Story is empty
          content:
            application/json:
              schema: StoryEmptyErrorSchema
              example:
                detail:
                  msg: Could not retrieve the last action of the story because the story is empty.
                  type: story_empty
    """
    if not vars.gamestarted:
        abort(Response(json.dumps({"detail": {
            "msg": "Could not retrieve the last action of the story because the story is empty.",
            "type": "story_empty",
        }}), mimetype="application/json", status=510))
    if len(vars.actions) == 0:
        return {"result": {"text": vars.prompt, "num": 0}}
    return {"result": {"text": vars.actions[vars.actions.get_last_key()], "num": vars.actions.get_last_key() + 1}}


@api_v1.get("/story/end/num")
@api_schema_wrap
def get_story_end_num():
    """---
    get:
      summary: Retrieve the num of the last action of the story
      tags:
        - story
      description: |-2
        Returns the `num` of the last action of the story in the KoboldAI GUI.
      responses:
        200:
          description: Successful request
          content:
            application/json:
              schema: StoryChunkNumSchema
        510:
          description: Story is empty
          content:
            application/json:
              schema: StoryEmptyErrorSchema
              example:
                detail:
                  msg: Could not retrieve the last action of the story because the story is empty.
                  type: story_empty
    """
    if not vars.gamestarted:
        abort(Response(json.dumps({"detail": {
            "msg": "Could not retrieve the last action of the story because the story is empty.",
            "type": "story_empty",
        }}), mimetype="application/json", status=510))
    if len(vars.actions) == 0:
        return {"result": {"text": 0}}
    return {"result": {"text": vars.actions.get_last_key() + 1}}


@api_v1.get("/story/end/text")
@api_schema_wrap
def get_story_end_text():
    """---
    get:
      summary: Retrieve the text of the last action of the story
      tags:
        - story
      description: |-2
        Returns the text of the last action of the story in the KoboldAI GUI.
      responses:
        200:
          description: Successful request
          content:
            application/json:
              schema: StoryChunkTextSchema
        510:
          description: Story is empty
          content:
            application/json:
              schema: StoryEmptyErrorSchema
              example:
                detail:
                  msg: Could not retrieve the last action of the story because the story is empty.
                  type: story_empty
    """
    if not vars.gamestarted:
        abort(Response(json.dumps({"detail": {
            "msg": "Could not retrieve the last action of the story because the story is empty.",
            "type": "story_empty",
        }}), mimetype="application/json", status=510))
    if len(vars.actions) == 0:
        return {"result": {"text": vars.prompt}}
    return {"result": {"text": vars.actions[vars.actions.get_last_key()]}}


@api_v1.put("/story/end/text")
@api_schema_wrap
def put_story_end_text(body: StoryChunkSetTextSchema):
    """---
    put:
      summary: Set the text of the last action of the story
      tags:
        - story
      description: |-2
        Sets the text of the last action of the story in the KoboldAI GUI to the desired value.
      requestBody:
        required: true
        content:
          application/json:
            schema: StoryChunkSetTextSchema
            example:
              value: string
      responses:
        200:
          description: Successful request
          content:
            application/json:
              schema: EmptySchema
        510:
          description: Story is empty
          content:
            application/json:
              schema: StoryEmptyErrorSchema
              example:
                detail:
                  msg: Could not retrieve the last action of the story because the story is empty.
                  type: story_empty
        {api_validation_error_response}
    """
    if not vars.gamestarted:
        abort(Response(json.dumps({"detail": {
            "msg": "Could not retrieve the last action of the story because the story is empty.",
            "type": "story_empty",
        }}), mimetype="application/json", status=510))
    value = body.value.rstrip()
    if len(vars.actions) == 0:
        inlineedit(0, value)
    else:
        inlineedit(vars.actions.get_last_key() + 1, value)
    return {}


@api_v1.post("/story/end/delete")
@api_schema_wrap
def post_story_end_delete(body: EmptySchema):
    """---
    post:
      summary: Remove the last action of the story
      tags:
        - story
      description: |-2
        Removes the last action of the story in the KoboldAI GUI.
      requestBody:
        required: true
        content:
          application/json:
            schema: EmptySchema
      responses:
        200:
          description: Successful request
          content:
            application/json:
              schema: EmptySchema
        510:
          description: Story too short
          content:
            application/json:
              schema: StoryTooShortErrorSchema
              example:
                detail:
                  msg: Could not delete the last action of the story because the number of actions in the story is less than or equal to 1.
                  type: story_too_short
        {api_validation_error_response}
        {api_server_busy_response}
    """
    if vars.aibusy or vars.genseqs:
        abort(Response(json.dumps({"detail": {
            "msg": "Server is busy; please try again later.",
            "type": "service_unavailable",
        }}), mimetype="application/json", status=503))
    if not vars.gamestarted or not len(vars.actions):
        abort(Response(json.dumps({"detail": {
            "msg": "Could not delete the last action of the story because the number of actions in the story is less than or equal to 1.",
            "type": "story_too_short",
        }}), mimetype="application/json", status=510))
    actionback()
    return {}


@api_v1.get("/story")
@api_schema_wrap
def get_story():
    """---
    get:
      summary: Retrieve the entire story
      tags:
        - story
      description: |-2
        Returns the entire story currently shown in the KoboldAI GUI.
      responses:
        200:
          description: Successful request
          content:
            application/json:
              schema: StorySchema
    """
    chunks = []
    if vars.gamestarted:
        chunks.append({"num": 0, "text": vars.prompt})
    for num, action in vars.actions.items():
        chunks.append({"num": num + 1, "text": action})
    return {"results": chunks}


@api_v1.get("/story/nums")
@api_schema_wrap
def get_story_nums():
    """---
    get:
      summary: Retrieve a list of the nums of the chunks in the current story
      tags:
        - story
      description: |-2
        Returns the `num`s of the story chunks currently shown in the KoboldAI GUI.
      responses:
        200:
          description: Successful request
          content:
            application/json:
              schema: StorySchema
    """
    chunks = []
    if vars.gamestarted:
        chunks.append(0)
    for num in vars.actions.keys():
        chunks.append(num + 1)
    return {"results": chunks}


@api_v1.get("/story/nums/<int(signed=True):num>")
@api_schema_wrap
def get_story_nums_num(num: int):
    """---
    get:
      summary: Determine whether or not there is a story chunk with the given num
      tags:
        - story
      parameters:
        - name: num
          in: path
          description: |-2
            `num` of the desired story chunk.
          schema:
            type: integer
      responses:
        200:
          description: Successful request
          content:
            application/json:
              schema: BasicBooleanSchema
    """
    if num == 0:
        return {"result": vars.gamestarted}
    return {"result": num - 1 in vars.actions}


@api_v1.get("/story/<int(signed=True):num>")
@api_schema_wrap
def get_story_num(num: int):
    """---
    get:
      summary: Retrieve a story chunk
      tags:
        - story
      description: |-2
        Returns information about a story chunk given its `num`.
      parameters:
        - name: num
          in: path
          description: |-2
            `num` of the desired story chunk.
          schema:
            type: integer
      responses:
        200:
          description: Successful request
          content:
            application/json:
              schema: StoryChunkResultSchema
        404:
          description: Not found
          content:
            application/json:
              schema: NotFoundErrorSchema
              example:
                detail:
                  msg: No chunk with the given num exists.
                  type: key_error
    """
    if num == 0:
        if not vars.gamestarted:
            abort(Response(json.dumps({"detail": {
                "msg": "No chunk with the given num exists.",
                "type": "key_error",
            }}), mimetype="application/json", status=404))
        return {"result": {"text": vars.prompt, "num": num}}
    if num - 1 not in vars.actions:
        abort(Response(json.dumps({"detail": {
            "msg": "No chunk with the given num exists.",
            "type": "key_error",
        }}), mimetype="application/json", status=404))
    return {"result": {"text": vars.actions[num - 1], "num": num}}


@api_v1.get("/story/<int(signed=True):num>/text")
@api_schema_wrap
def get_story_num_text(num: int):
    """---
    get:
      summary: Retrieve the text of a story chunk
      tags:
        - story
      description: |-2
        Returns the text inside a story chunk given its `num`.
      parameters:
        - name: num
          in: path
          description: |-2
            `num` of the desired story chunk.
          schema:
            type: integer
      responses:
        200:
          description: Successful request
          content:
            application/json:
              schema: StoryChunkTextSchema
        404:
          description: Not found
          content:
            application/json:
              schema: NotFoundErrorSchema
              example:
                detail:
                  msg: No chunk with the given num exists.
                  type: key_error
    """
    if num == 0:
        if not vars.gamestarted:
            abort(Response(json.dumps({"detail": {
                "msg": "No chunk with the given num exists.",
                "type": "key_error",
            }}), mimetype="application/json", status=404))
        return {"value": vars.prompt}
    if num - 1 not in vars.actions:
        abort(Response(json.dumps({"detail": {
            "msg": "No chunk with the given num exists.",
            "type": "key_error",
        }}), mimetype="application/json", status=404))
    return {"value": vars.actions[num - 1]}


@api_v1.put("/story/<int(signed=True):num>/text")
@api_schema_wrap
def put_story_num_text(body: StoryChunkSetTextSchema, num: int):
    """---
    put:
      summary: Set the text of a story chunk
      tags:
        - story
      description: |-2
        Sets the text inside a story chunk given its `num`.
      parameters:
        - name: num
          in: path
          description: |-2
            `num` of the desired story chunk.
          schema:
            type: integer
      requestBody:
        required: true
        content:
          application/json:
            schema: StoryChunkSetTextSchema
            example:
              value: string
      responses:
        200:
          description: Successful request
          content:
            application/json:
              schema: EmptySchema
        404:
          description: Not found
          content:
            application/json:
              schema: NotFoundErrorSchema
              example:
                detail:
                  msg: No chunk with the given num exists.
                  type: key_error
        {api_validation_error_response}
    """
    if num == 0:
        if not vars.gamestarted:
            abort(Response(json.dumps({"detail": {
                "msg": "No chunk with the given num exists.",
                "type": "key_error",
            }}), mimetype="application/json", status=404))
        inlineedit(0, body.value.rstrip())
        return {}
    if num - 1 not in vars.actions:
        abort(Response(json.dumps({"detail": {
            "msg": "No chunk with the given num exists.",
            "type": "key_error",
        }}), mimetype="application/json", status=404))
    inlineedit(num, body.value.rstrip())
    return {}


@api_v1.delete("/story/<int(signed=True):num>")
@api_schema_wrap
def post_story_num_delete(num: int):
    """---
    delete:
      summary: Remove a story chunk
      tags:
        - story
      description: |-2
        Removes a story chunk from the story in the KoboldAI GUI given its `num`. Cannot be used to delete the first action (the prompt).
      parameters:
        - name: num
          in: path
          description: |-2
            `num` of the desired story chunk. Must be larger than or equal to 1.
          schema:
            type: integer
            minimum: 1
      responses:
        200:
          description: Successful request
          content:
            application/json:
              schema: EmptySchema
        404:
          description: Not found
          content:
            application/json:
              schema: NotFoundErrorSchema
              example:
                detail:
                  msg: No chunk with the given num exists.
                  type: key_error
        {api_server_busy_response}
    """
    if num < 1:
        abort(Response(json.dumps({"detail": {
            "num": ["Must be greater than or equal to 1."],
        }}), mimetype="application/json", status=422))
    if num - 1 not in vars.actions:
        abort(Response(json.dumps({"detail": {
            "msg": "No chunk with the given num exists.",
            "type": "key_error",
        }}), mimetype="application/json", status=404))
    if vars.aibusy or vars.genseqs:
        abort(Response(json.dumps({"detail": {
            "msg": "Server is busy; please try again later.",
            "type": "service_unavailable",
        }}), mimetype="application/json", status=503))
    inlinedelete(num)
    return {}


@api_v1.delete("/story")
@api_schema_wrap
def delete_story():
    """---
    delete:
      summary: Clear the story
      tags:
        - story
      description: |-2
        Starts a new blank story.
      responses:
        200:
          description: Successful request
          content:
            application/json:
              schema: EmptySchema
        {api_server_busy_response}
    """
    if vars.aibusy or vars.genseqs:
        abort(Response(json.dumps({"detail": {
            "msg": "Server is busy; please try again later.",
            "type": "service_unavailable",
        }}), mimetype="application/json", status=503))
    newGameRequest()
    return {}


@api_v1.put("/story/load")
@api_schema_wrap
def put_story_load(body: StoryLoadSchema):
    """---
    put:
      summary: Load a story
      tags:
        - story
      description: |-2
        Loads a story given its filename (without the .json).
      requestBody:
        required: true
        content:
          application/json:
            schema: StoryLoadSchema
            example:
              name: string
      responses:
        200:
          description: Successful request
          content:
            application/json:
              schema: EmptySchema
        {api_validation_error_response}
        {api_server_busy_response}
    """
    if vars.aibusy or vars.genseqs:
        abort(Response(json.dumps({"detail": {
            "msg": "Server is busy; please try again later.",
            "type": "service_unavailable",
        }}), mimetype="application/json", status=503))
    loadRequest(fileops.storypath(body.name.strip()))
    return {}


@api_v1.put("/story/save")
@api_schema_wrap
def put_story_save(body: StorySaveSchema):
    """---
    put:
      summary: Save the current story
      tags:
        - story
      description: |-2
        Saves the current story given its destination filename (without the .json).
      requestBody:
        required: true
        content:
          application/json:
            schema: StorySaveSchema
            example:
              name: string
      responses:
        200:
          description: Successful request
          content:
            application/json:
              schema: EmptySchema
        {api_validation_error_response}
    """
    saveRequest(fileops.storypath(body.name.strip()))
    return {}


@api_v1.get("/world_info")
@api_schema_wrap
def get_world_info():
    """---
    get:
      summary: Retrieve all world info entries
      tags:
        - world_info
      description: |-2
        Returns all world info entries currently shown in the KoboldAI GUI.

        The `folders` are sorted in the same order as they are in the GUI and the `entries` within the folders and within the parent `result` object are all sorted in the same order as they are in their respective parts of the GUI.
      responses:
        200:
          description: Successful request
          content:
            application/json:
              schema: WorldInfoSchema
    """
    folders = []
    entries = []
    ln = len(vars.worldinfo)
    stablesortwi()
    vars.worldinfo_i = [wi for wi in vars.worldinfo if wi["init"]]
    folder: Optional[list] = None
    if ln:
        last_folder = ...
        for wi in vars.worldinfo_i:
            if wi["folder"] != last_folder:
                folder = []
                if wi["folder"] is not None:
                    folders.append({"uid": wi["folder"], "name": vars.wifolders_d[wi["folder"]]["name"], "entries": folder})
                last_folder = wi["folder"]
            (folder if wi["folder"] is not None else entries).append({k: v for k, v in wi.items() if k not in ("init", "folder", "num") and (wi["selective"] or k != "keysecondary")})
    return {"folders": folders, "entries": entries}

@api_v1.get("/world_info/uids")
@api_schema_wrap
def get_world_info_uids():
    """---
    get:
      summary: Retrieve the UIDs of all world info entries
      tags:
        - world_info
      description: |-2
        Returns in a similar format as GET /world_info except only the `uid`s are returned.
      responses:
        200:
          description: Successful request
          content:
            application/json:
              schema: WorldInfoUIDsSchema
    """
    folders = []
    entries = []
    ln = len(vars.worldinfo)
    stablesortwi()
    vars.worldinfo_i = [wi for wi in vars.worldinfo if wi["init"]]
    folder: Optional[list] = None
    if ln:
        last_folder = ...
        for wi in vars.worldinfo_i:
            if wi["folder"] != last_folder:
                folder = []
                if wi["folder"] is not None:
                    folders.append({"uid": wi["folder"], "entries": folder})
                last_folder = wi["folder"]
            (folder if wi["folder"] is not None else entries).append(wi["uid"])
    return {"folders": folders, "entries": entries}


@api_v1.get("/world_info/uids/<int(signed=True):uid>")
@api_schema_wrap
def get_world_info_uids_uid(uid: int):
    """---
    get:
      summary: Determine whether or not there is a world info entry with the given UID
      tags:
        - world_info
      parameters:
        - name: uid
          in: path
          description: |-2
            `uid` of the desired world info entry.
          schema:
            type: integer
            minimum: -2147483648
            maximum: 2147483647
      responses:
        200:
          description: Successful request
          content:
            application/json:
              schema: BasicBooleanSchema
    """
    return {"result": uid in vars.worldinfo_u and vars.worldinfo_u[uid]["init"]}


@api_v1.get("/world_info/folders")
@api_schema_wrap
def get_world_info_folders():
    """---
    get:
      summary: Retrieve all world info folders
      tags:
        - world_info
      description: |-2
        Returns details about all world info folders currently shown in the KoboldAI GUI.

        The `folders` are sorted in the same order as they are in the GUI.
      responses:
        200:
          description: Successful request
          content:
            application/json:
              schema: WorldInfoFoldersSchema
    """
    stablesortwi()
    vars.worldinfo_i = [wi for wi in vars.worldinfo if wi["init"]]
    return {"folders": [{"uid": folder, **{k: v for k, v in vars.wifolders_d[folder].items() if k != "collapsed"}} for folder in vars.wifolders_l]}


@api_v1.get("/world_info/folders/uids")
@api_schema_wrap
def get_world_info_folders_uids():
    """---
    get:
      summary: Retrieve the UIDs all world info folders
      tags:
        - world_info
      description: |-2
        Returns the `uid`s of all world info folders currently shown in the KoboldAI GUI.

        The `folders` are sorted in the same order as they are in the GUI.
      responses:
        200:
          description: Successful request
          content:
            application/json:
              schema: WorldInfoFoldersUIDsSchema
    """
    stablesortwi()
    vars.worldinfo_i = [wi for wi in vars.worldinfo if wi["init"]]
    return {"folders": vars.wifolders_l}


@api_v1.get("/world_info/folders/none")
@api_schema_wrap
def get_world_info_folders_none():
    """---
    get:
      summary: Retrieve all world info entries not in a folder
      tags:
        - world_info
      description: |-2
        Returns all world info entries that are not in a world info folder.

        The `entries` are sorted in the same order as they are in the KoboldAI GUI.
      responses:
        200:
          description: Successful request
          content:
            application/json:
              schema: WorldInfoEntriesSchema
    """
    entries = []
    stablesortwi()
    vars.worldinfo_i = [wi for wi in vars.worldinfo if wi["init"]]
    for wi in reversed(vars.worldinfo_i):
        if wi["folder"] is not None:
            break
        entries.append({k: v for k, v in wi.items() if k not in ("init", "folder", "num") and (wi["selective"] or k != "keysecondary")})
    return {"entries": list(reversed(entries))}


@api_v1.get("/world_info/folders/none/uids")
@api_schema_wrap
def get_world_info_folders_none_uids():
    """---
    get:
      summary: Retrieve the UIDs of all world info entries not in a folder
      tags:
        - world_info
      description: |-2
        Returns the `uid`s of all world info entries that are not in a world info folder.

        The `entries` are sorted in the same order as they are in the KoboldAI GUI.
      responses:
        200:
          description: Successful request
          content:
            application/json:
              schema: WorldInfoEntriesUIDsSchema
    """
    entries = []
    stablesortwi()
    vars.worldinfo_i = [wi for wi in vars.worldinfo if wi["init"]]
    for wi in reversed(vars.worldinfo_i):
        if wi["folder"] is not None:
            break
        entries.append(wi["uid"])
    return {"entries": list(reversed(entries))}


@api_v1.get("/world_info/folders/none/uids/<int(signed=True):uid>")
@api_schema_wrap
def get_world_info_folders_none_uids_uid(uid: int):
    """---
    get:
      summary: Determine whether or not there is a world info entry with the given UID that is not in a world info folder
      tags:
        - world_info
      parameters:
        - name: uid
          in: path
          description: |-2
            `uid` of the desired world info entry.
          schema:
            type: integer
            minimum: -2147483648
            maximum: 2147483647
      responses:
        200:
          description: Successful request
          content:
            application/json:
              schema: BasicBooleanSchema
    """
    return {"result": uid in vars.worldinfo_u and vars.worldinfo_u[uid]["folder"] is None and vars.worldinfo_u[uid]["init"]}


@api_v1.get("/world_info/folders/<int(signed=True):uid>")
@api_schema_wrap
def get_world_info_folders_uid(uid: int):
    """---
    get:
      summary: Retrieve all world info entries in the given folder
      tags:
        - world_info
      parameters:
        - name: uid
          in: path
          description: |-2
            `uid` of the desired world info folder.
          schema:
            type: integer
            minimum: -2147483648
            maximum: 2147483647
      description: |-2
        Returns all world info entries that are in the world info folder with the given `uid`.

        The `entries` are sorted in the same order as they are in the KoboldAI GUI.
      responses:
        200:
          description: Successful request
          content:
            application/json:
              schema: WorldInfoEntriesSchema
        404:
          description: Not found
          content:
            application/json:
              schema: NotFoundErrorSchema
              example:
                detail:
                  msg: No world info folder with the given uid exists.
                  type: key_error
    """
    if uid not in vars.wifolders_d:
        abort(Response(json.dumps({"detail": {
            "msg": "No world info folder with the given uid exists.",
            "type": "key_error",
        }}), mimetype="application/json", status=404))
    entries = []
    stablesortwi()
    vars.worldinfo_i = [wi for wi in vars.worldinfo if wi["init"]]
    for wi in vars.wifolders_u[uid]:
        if wi["init"]:
            entries.append({k: v for k, v in wi.items() if k not in ("init", "folder", "num") and (wi["selective"] or k != "keysecondary")})
    return {"entries": entries}


@api_v1.get("/world_info/folders/<int(signed=True):uid>/uids")
@api_schema_wrap
def get_world_info_folders_uid_uids(uid: int):
    """---
    get:
      summary: Retrieve the UIDs of all world info entries in the given folder
      tags:
        - world_info
      parameters:
        - name: uid
          in: path
          description: |-2
            `uid` of the desired world info folder.
          schema:
            type: integer
            minimum: -2147483648
            maximum: 2147483647
      description: |-2
        Returns the `uid`s of all world info entries that are in the world info folder with the given `uid`.

        The `entries` are sorted in the same order as they are in the KoboldAI GUI.
      responses:
        200:
          description: Successful request
          content:
            application/json:
              schema: WorldInfoEntriesUIDsSchema
        404:
          description: Not found
          content:
            application/json:
              schema: NotFoundErrorSchema
              example:
                detail:
                  msg: No world info folder with the given uid exists.
                  type: key_error
    """
    if uid not in vars.wifolders_d:
        abort(Response(json.dumps({"detail": {
            "msg": "No world info folder with the given uid exists.",
            "type": "key_error",
        }}), mimetype="application/json", status=404))
    entries = []
    stablesortwi()
    vars.worldinfo_i = [wi for wi in vars.worldinfo if wi["init"]]
    for wi in vars.wifolders_u[uid]:
        if wi["init"]:
            entries.append(wi["uid"])
    return {"entries": entries}


@api_v1.get("/world_info/folders/<int(signed=True):folder_uid>/uids/<int(signed=True):entry_uid>")
@api_schema_wrap
def get_world_info_folders_folder_uid_uids_entry_uid(folder_uid: int, entry_uid: int):
    """---
    get:
      summary: Determine whether or not there is a world info entry with the given UID in the world info folder with the given UID
      tags:
        - world_info
      parameters:
        - name: folder_uid
          in: path
          description: |-2
            `uid` of the desired world info folder.
          schema:
            type: integer
            minimum: -2147483648
            maximum: 2147483647
        - name: entry_uid
          in: path
          description: |-2
            `uid` of the desired world info entry.
          schema:
            type: integer
            minimum: -2147483648
            maximum: 2147483647
      responses:
        200:
          description: Successful request
          content:
            application/json:
              schema: BasicBooleanSchema
    """
    return {"result": entry_uid in vars.worldinfo_u and vars.worldinfo_u[entry_uid]["folder"] == folder_uid and vars.worldinfo_u[entry_uid]["init"]}


@api_v1.get("/world_info/folders/<int(signed=True):uid>/name")
@api_schema_wrap
def get_world_info_folders_uid_name(uid: int):
    """---
    get:
      summary: Retrieve the name of the world info folder with the given UID
      tags:
        - world_info
      parameters:
        - name: uid
          in: path
          description: |-2
            `uid` of the desired world info folder.
          schema:
            type: integer
            minimum: -2147483648
            maximum: 2147483647
      responses:
        200:
          description: Successful request
          content:
            application/json:
              schema: BasicStringSchema
        404:
          description: Not found
          content:
            application/json:
              schema: NotFoundErrorSchema
              example:
                detail:
                  msg: No world info folder with the given uid exists.
                  type: key_error
    """
    if uid not in vars.wifolders_d:
        abort(Response(json.dumps({"detail": {
            "msg": "No world info folder with the given uid exists.",
            "type": "key_error",
        }}), mimetype="application/json", status=404))
    return {"value": vars.wifolders_d[uid]["name"]}


@api_v1.put("/world_info/folders/<int(signed=True):uid>/name")
@api_schema_wrap
def put_world_info_folders_uid_name(body: BasicStringSchema, uid: int):
    """---
    put:
      summary: Set the name of the world info folder with the given UID to the specified value
      tags:
        - world_info
      parameters:
        - name: uid
          in: path
          description: |-2
            `uid` of the desired world info folder.
          schema:
            type: integer
            minimum: -2147483648
            maximum: 2147483647
      requestBody:
        required: true
        content:
          application/json:
            schema: BasicStringSchema
            example:
              value: string
      responses:
        200:
          description: Successful request
          content:
            application/json:
              schema: EmptySchema
        404:
          description: Not found
          content:
            application/json:
              schema: NotFoundErrorSchema
              example:
                detail:
                  msg: No world info folder with the given uid exists.
                  type: key_error
        {api_validation_error_response}
    """
    if uid not in vars.wifolders_d:
        abort(Response(json.dumps({"detail": {
            "msg": "No world info folder with the given uid exists.",
            "type": "key_error",
        }}), mimetype="application/json", status=404))
    vars.wifolders_d[uid]["name"] = body.value
    setgamesaved(False)
    return {}


@api_v1.get("/world_info/<int(signed=True):uid>")
@api_schema_wrap
def get_world_info_uid(uid: int):
    """---
    get:
      summary: Retrieve information about the world info entry with the given UID
      tags:
        - world_info
      parameters:
        - name: uid
          in: path
          description: |-2
            `uid` of the desired world info entry.
          schema:
            type: integer
            minimum: -2147483648
            maximum: 2147483647
      responses:
        200:
          description: Successful request
          content:
            application/json:
              schema: WorldInfoEntrySchema
        404:
          description: Not found
          content:
            application/json:
              schema: NotFoundErrorSchema
              example:
                detail:
                  msg: No world info entry with the given uid exists.
                  type: key_error
    """
    if uid not in vars.worldinfo_u:
        abort(Response(json.dumps({"detail": {
            "msg": "No world info entry with the given uid exists.",
            "type": "key_error",
        }}), mimetype="application/json", status=404))
    wi = vars.worldinfo_u[uid]
    return {k: v for k, v in wi.items() if k not in ("init", "folder", "num") and (wi["selective"] or k != "keysecondary")}


@api_v1.get("/world_info/<int(signed=True):uid>/comment")
@api_schema_wrap
def get_world_info_uid_comment(uid: int):
    """---
    get:
      summary: Retrieve the comment of the world info entry with the given UID
      tags:
        - world_info
      parameters:
        - name: uid
          in: path
          description: |-2
            `uid` of the desired world info entry.
          schema:
            type: integer
            minimum: -2147483648
            maximum: 2147483647
      responses:
        200:
          description: Successful request
          content:
            application/json:
              schema: BasicStringSchema
        404:
          description: Not found
          content:
            application/json:
              schema: NotFoundErrorSchema
              example:
                detail:
                  msg: No world info entry with the given uid exists.
                  type: key_error
    """
    if uid not in vars.worldinfo_u:
        abort(Response(json.dumps({"detail": {
            "msg": "No world info entry with the given uid exists.",
            "type": "key_error",
        }}), mimetype="application/json", status=404))
    return {"value": vars.worldinfo_u[uid]["comment"]}


@api_v1.put("/world_info/<int(signed=True):uid>/comment")
@api_schema_wrap
def put_world_info_uid_comment(body: BasicStringSchema, uid: int):
    """---
    put:
      summary: Set the comment of the world info entry with the given UID to the specified value
      tags:
        - world_info
      parameters:
        - name: uid
          in: path
          description: |-2
            `uid` of the desired world info entry.
          schema:
            type: integer
            minimum: -2147483648
            maximum: 2147483647
      requestBody:
        required: true
        content:
          application/json:
            schema: BasicStringSchema
            example:
              value: string
      responses:
        200:
          description: Successful request
          content:
            application/json:
              schema: EmptySchema
        404:
          description: Not found
          content:
            application/json:
              schema: NotFoundErrorSchema
              example:
                detail:
                  msg: No world info entry with the given uid exists.
                  type: key_error
        {api_validation_error_response}
    """
    if uid not in vars.worldinfo_u:
        abort(Response(json.dumps({"detail": {
            "msg": "No world info entry with the given uid exists.",
            "type": "key_error",
        }}), mimetype="application/json", status=404))
    vars.worldinfo_u[uid]["comment"] = body.value
    setgamesaved(False)
    return {}


@api_v1.get("/world_info/<int(signed=True):uid>/content")
@api_schema_wrap
def get_world_info_uid_content(uid: int):
    """---
    get:
      summary: Retrieve the content of the world info entry with the given UID
      tags:
        - world_info
      parameters:
        - name: uid
          in: path
          description: |-2
            `uid` of the desired world info entry.
          schema:
            type: integer
            minimum: -2147483648
            maximum: 2147483647
      responses:
        200:
          description: Successful request
          content:
            application/json:
              schema: BasicStringSchema
        404:
          description: Not found
          content:
            application/json:
              schema: NotFoundErrorSchema
              example:
                detail:
                  msg: No world info entry with the given uid exists.
                  type: key_error
    """
    if uid not in vars.worldinfo_u:
        abort(Response(json.dumps({"detail": {
            "msg": "No world info entry with the given uid exists.",
            "type": "key_error",
        }}), mimetype="application/json", status=404))
    return {"value": vars.worldinfo_u[uid]["content"]}


@api_v1.put("/world_info/<int(signed=True):uid>/content")
@api_schema_wrap
def put_world_info_uid_content(body: BasicStringSchema, uid: int):
    """---
    put:
      summary: Set the content of the world info entry with the given UID to the specified value
      tags:
        - world_info
      parameters:
        - name: uid
          in: path
          description: |-2
            `uid` of the desired world info entry.
          schema:
            type: integer
            minimum: -2147483648
            maximum: 2147483647
      requestBody:
        required: true
        content:
          application/json:
            schema: BasicStringSchema
            example:
              value: string
      responses:
        200:
          description: Successful request
          content:
            application/json:
              schema: EmptySchema
        404:
          description: Not found
          content:
            application/json:
              schema: NotFoundErrorSchema
              example:
                detail:
                  msg: No world info entry with the given uid exists.
                  type: key_error
        {api_validation_error_response}
    """
    if uid not in vars.worldinfo_u:
        abort(Response(json.dumps({"detail": {
            "msg": "No world info entry with the given uid exists.",
            "type": "key_error",
        }}), mimetype="application/json", status=404))
    vars.worldinfo_u[uid]["content"] = body.value
    setgamesaved(False)
    return {}


@api_v1.get("/world_info/<int(signed=True):uid>/key")
@api_schema_wrap
def get_world_info_uid_key(uid: int):
    """---
    get:
      summary: Retrieve the keys or primary keys of the world info entry with the given UID
      tags:
        - world_info
      parameters:
        - name: uid
          in: path
          description: |-2
            `uid` of the desired world info entry.
          schema:
            type: integer
            minimum: -2147483648
            maximum: 2147483647
      responses:
        200:
          description: Successful request
          content:
            application/json:
              schema: BasicStringSchema
        404:
          description: Not found
          content:
            application/json:
              schema: NotFoundErrorSchema
              example:
                detail:
                  msg: No world info entry with the given uid exists.
                  type: key_error
    """
    if uid not in vars.worldinfo_u:
        abort(Response(json.dumps({"detail": {
            "msg": "No world info entry with the given uid exists.",
            "type": "key_error",
        }}), mimetype="application/json", status=404))
    return {"value": vars.worldinfo_u[uid]["key"]}


@api_v1.put("/world_info/<int(signed=True):uid>/key")
@api_schema_wrap
def put_world_info_uid_key(body: BasicStringSchema, uid: int):
    """---
    put:
      summary: Set the keys or primary keys of the world info entry with the given UID to the specified value
      tags:
        - world_info
      parameters:
        - name: uid
          in: path
          description: |-2
            `uid` of the desired world info entry.
          schema:
            type: integer
            minimum: -2147483648
            maximum: 2147483647
      requestBody:
        required: true
        content:
          application/json:
            schema: BasicStringSchema
            example:
              value: string
      responses:
        200:
          description: Successful request
          content:
            application/json:
              schema: EmptySchema
        404:
          description: Not found
          content:
            application/json:
              schema: NotFoundErrorSchema
              example:
                detail:
                  msg: No world info entry with the given uid exists.
                  type: key_error
        {api_validation_error_response}
    """
    if uid not in vars.worldinfo_u:
        abort(Response(json.dumps({"detail": {
            "msg": "No world info entry with the given uid exists.",
            "type": "key_error",
        }}), mimetype="application/json", status=404))
    vars.worldinfo_u[uid]["key"] = body.value
    setgamesaved(False)
    return {}


@api_v1.get("/world_info/<int(signed=True):uid>/keysecondary")
@api_schema_wrap
def get_world_info_uid_keysecondary(uid: int):
    """---
    get:
      summary: Retrieve the secondary keys of the world info entry with the given UID
      tags:
        - world_info
      parameters:
        - name: uid
          in: path
          description: |-2
            `uid` of the desired world info entry.
          schema:
            type: integer
            minimum: -2147483648
            maximum: 2147483647
      responses:
        200:
          description: Successful request
          content:
            application/json:
              schema: BasicStringSchema
        404:
          description: Not found
          content:
            application/json:
              schema: NotFoundErrorSchema
              example:
                detail:
                  msg: No world info entry with the given uid exists.
                  type: key_error
    """
    if uid not in vars.worldinfo_u:
        abort(Response(json.dumps({"detail": {
            "msg": "No world info entry with the given uid exists.",
            "type": "key_error",
        }}), mimetype="application/json", status=404))
    return {"value": vars.worldinfo_u[uid]["keysecondary"]}


@api_v1.put("/world_info/<int(signed=True):uid>/keysecondary")
@api_schema_wrap
def put_world_info_uid_keysecondary(body: BasicStringSchema, uid: int):
    """---
    put:
      summary: Set the secondary keys of the world info entry with the given UID to the specified value
      tags:
        - world_info
      parameters:
        - name: uid
          in: path
          description: |-2
            `uid` of the desired world info entry.
          schema:
            type: integer
            minimum: -2147483648
            maximum: 2147483647
      requestBody:
        required: true
        content:
          application/json:
            schema: BasicStringSchema
            example:
              value: string
      responses:
        200:
          description: Successful request
          content:
            application/json:
              schema: EmptySchema
        404:
          description: Not found
          content:
            application/json:
              schema: NotFoundErrorSchema
              example:
                detail:
                  msg: No world info entry with the given uid exists.
                  type: key_error
        {api_validation_error_response}
    """
    if uid not in vars.worldinfo_u:
        abort(Response(json.dumps({"detail": {
            "msg": "No world info entry with the given uid exists.",
            "type": "key_error",
        }}), mimetype="application/json", status=404))
    vars.worldinfo_u[uid]["keysecondary"] = body.value
    setgamesaved(False)
    return {}


@api_v1.get("/world_info/<int(signed=True):uid>/selective")
@api_schema_wrap
def get_world_info_uid_selective(uid: int):
    """---
    get:
      summary: Retrieve the selective mode state of the world info entry with the given UID
      tags:
        - world_info
      parameters:
        - name: uid
          in: path
          description: |-2
            `uid` of the desired world info entry.
          schema:
            type: integer
            minimum: -2147483648
            maximum: 2147483647
      responses:
        200:
          description: Successful request
          content:
            application/json:
              schema: BasicBooleanSchema
        404:
          description: Not found
          content:
            application/json:
              schema: NotFoundErrorSchema
              example:
                detail:
                  msg: No world info entry with the given uid exists.
                  type: key_error
    """
    if uid not in vars.worldinfo_u:
        abort(Response(json.dumps({"detail": {
            "msg": "No world info entry with the given uid exists.",
            "type": "key_error",
        }}), mimetype="application/json", status=404))
    return {"value": vars.worldinfo_u[uid]["selective"]}


@api_v1.put("/world_info/<int(signed=True):uid>/selective")
@api_schema_wrap
def put_world_info_uid_selective(body: BasicBooleanSchema, uid: int):
    """---
    put:
      summary: Set the selective mode state of the world info entry with the given UID to the specified value
      tags:
        - world_info
      parameters:
        - name: uid
          in: path
          description: |-2
            `uid` of the desired world info entry.
          schema:
            type: integer
            minimum: -2147483648
            maximum: 2147483647
      requestBody:
        required: true
        content:
          application/json:
            schema: BasicBooleanSchema
            example:
              value: true
      responses:
        200:
          description: Successful request
          content:
            application/json:
              schema: EmptySchema
        404:
          description: Not found
          content:
            application/json:
              schema: NotFoundErrorSchema
              example:
                detail:
                  msg: No world info entry with the given uid exists.
                  type: key_error
        {api_validation_error_response}
    """
    if uid not in vars.worldinfo_u:
        abort(Response(json.dumps({"detail": {
            "msg": "No world info entry with the given uid exists.",
            "type": "key_error",
        }}), mimetype="application/json", status=404))
    vars.worldinfo_u[uid]["selective"] = body.value
    setgamesaved(False)
    return {}


@api_v1.get("/world_info/<int(signed=True):uid>/constant")
@api_schema_wrap
def get_world_info_uid_constant(uid: int):
    """---
    get:
      summary: Retrieve the constant mode state of the world info entry with the given UID
      tags:
        - world_info
      parameters:
        - name: uid
          in: path
          description: |-2
            `uid` of the desired world info entry.
          schema:
            type: integer
            minimum: -2147483648
            maximum: 2147483647
      responses:
        200:
          description: Successful request
          content:
            application/json:
              schema: BasicBooleanSchema
        404:
          description: Not found
          content:
            application/json:
              schema: NotFoundErrorSchema
              example:
                detail:
                  msg: No world info entry with the given uid exists.
                  type: key_error
    """
    if uid not in vars.worldinfo_u:
        abort(Response(json.dumps({"detail": {
            "msg": "No world info entry with the given uid exists.",
            "type": "key_error",
        }}), mimetype="application/json", status=404))
    return {"value": vars.worldinfo_u[uid]["constant"]}


@api_v1.put("/world_info/<int(signed=True):uid>/constant")
@api_schema_wrap
def put_world_info_uid_constant(body: BasicBooleanSchema, uid: int):
    """---
    put:
      summary: Set the constant mode state of the world info entry with the given UID to the specified value
      tags:
        - world_info
      parameters:
        - name: uid
          in: path
          description: |-2
            `uid` of the desired world info entry.
          schema:
            type: integer
            minimum: -2147483648
            maximum: 2147483647
      requestBody:
        required: true
        content:
          application/json:
            schema: BasicBooleanSchema
            example:
              value: true
      responses:
        200:
          description: Successful request
          content:
            application/json:
              schema: EmptySchema
        404:
          description: Not found
          content:
            application/json:
              schema: NotFoundErrorSchema
              example:
                detail:
                  msg: No world info entry with the given uid exists.
                  type: key_error
        {api_validation_error_response}
    """
    if uid not in vars.worldinfo_u:
        abort(Response(json.dumps({"detail": {
            "msg": "No world info entry with the given uid exists.",
            "type": "key_error",
        }}), mimetype="application/json", status=404))
    vars.worldinfo_u[uid]["constant"] = body.value
    setgamesaved(False)
    return {}


@api_v1.post("/world_info/folders/none")
@api_schema_wrap
def post_world_info_folders_none(body: EmptySchema):
    """---
    post:
      summary: Create a new world info entry outside of a world info folder, at the end of the world info
      tags:
        - world_info
      requestBody:
        required: true
        content:
          application/json:
            schema: EmptySchema
      responses:
        200:
          description: Successful request
          content:
            application/json:
              schema: BasicUIDSchema
        {api_validation_error_response}
    """
    stablesortwi()
    vars.worldinfo_i = [wi for wi in vars.worldinfo if wi["init"]]
    setgamesaved(False)
    emit('from_server', {'cmd': 'wiexpand', 'data': vars.worldinfo[-1]["num"]}, broadcast=True)
    vars.worldinfo[-1]["init"] = True
    addwiitem(folder_uid=None)
    return {"uid": vars.worldinfo[-2]["uid"]}


@api_v1.post("/world_info/folders/<int(signed=True):uid>")
@api_schema_wrap
def post_world_info_folders_uid(body: EmptySchema, uid: int):
    """---
    post:
      summary: Create a new world info entry at the end of the world info folder with the given UID
      tags:
        - world_info
      parameters:
        - name: uid
          in: path
          description: |-2
            `uid` of the desired world info folder.
          schema:
            type: integer
            minimum: -2147483648
            maximum: 2147483647
      requestBody:
        required: true
        content:
          application/json:
            schema: EmptySchema
      responses:
        200:
          description: Successful request
          content:
            application/json:
              schema: BasicUIDSchema
        404:
          description: Not found
          content:
            application/json:
              schema: NotFoundErrorSchema
              example:
                detail:
                  msg: No world info folder with the given uid exists.
                  type: key_error
        {api_validation_error_response}
    """
    if uid not in vars.wifolders_d:
        abort(Response(json.dumps({"detail": {
            "msg": "No world info folder with the given uid exists.",
            "type": "key_error",
        }}), mimetype="application/json", status=404))
    stablesortwi()
    vars.worldinfo_i = [wi for wi in vars.worldinfo if wi["init"]]
    setgamesaved(False)
    emit('from_server', {'cmd': 'wiexpand', 'data': vars.wifolders_u[uid][-1]["num"]}, broadcast=True)
    vars.wifolders_u[uid][-1]["init"] = True
    addwiitem(folder_uid=uid)
    return {"uid": vars.wifolders_u[uid][-2]["uid"]}


@api_v1.delete("/world_info/<int(signed=True):uid>")
@api_schema_wrap
def delete_world_info_uid(uid: int):
    """---
    delete:
      summary: Delete the world info entry with the given UID
      tags:
        - world_info
      parameters:
        - name: uid
          in: path
          description: |-2
            `uid` of the desired world info entry.
          schema:
            type: integer
            minimum: -2147483648
            maximum: 2147483647
      responses:
        200:
          description: Successful request
          content:
            application/json:
              schema: EmptySchema
        404:
          description: Not found
          content:
            application/json:
              schema: NotFoundErrorSchema
              example:
                detail:
                  msg: No world info entry with the given uid exists.
                  type: key_error
    """
    if uid not in vars.worldinfo_u:
        abort(Response(json.dumps({"detail": {
            "msg": "No world info entry with the given uid exists.",
            "type": "key_error",
        }}), mimetype="application/json", status=404))
    deletewi(uid)
    return {}


@api_v1.post("/world_info/folders")
@api_schema_wrap
def post_world_info_folders(body: EmptySchema):
    """---
    post:
      summary: Create a new world info folder at the end of the world info
      tags:
        - world_info
      requestBody:
        required: true
        content:
          application/json:
            schema: EmptySchema
      responses:
        200:
          description: Successful request
          content:
            application/json:
              schema: BasicUIDSchema
        {api_validation_error_response}
    """
    addwifolder()
    return {"uid": vars.wifolders_l[-1]}


@api_v1.delete("/world_info/folders/<int(signed=True):uid>")
@api_schema_wrap
def delete_world_info_folders_uid(uid: int):
    """---
    delete:
      summary: Delete the world info folder with the given UID
      tags:
        - world_info
      parameters:
        - name: uid
          in: path
          description: |-2
            `uid` of the desired world info folder.
          schema:
            type: integer
            minimum: -2147483648
            maximum: 2147483647
      responses:
        200:
          description: Successful request
          content:
            application/json:
              schema: EmptySchema
        404:
          description: Not found
          content:
            application/json:
              schema: NotFoundErrorSchema
              example:
                detail:
                  msg: No world info folders with the given uid exists.
                  type: key_error
    """
    if uid not in vars.wifolders_d:
        abort(Response(json.dumps({"detail": {
            "msg": "No world info folder with the given uid exists.",
            "type": "key_error",
        }}), mimetype="application/json", status=404))
    deletewifolder(uid)
    return {}


def _make_f_get(obj, _var_name, _name, _schema, _example_yaml_value):
    def f_get():
        """---
    get:
      summary: Retrieve the current {} setting value
      tags:
        - config
      responses:
        200:
          description: Successful request
          content:
            application/json:
              schema: {}
              example:
                value: {}
        """
        _obj = {"vars": vars, "vars.formatoptns": vars.formatoptns}[obj]
        if _var_name.startswith("@"):
            return {"value": _obj[_var_name[1:]]}
        else:
            return {"value": getattr(_obj, _var_name)}
    f_get.__doc__ = f_get.__doc__.format(_name, _schema, _example_yaml_value)
    return f_get

def _make_f_put(schema_class: Type[KoboldSchema], obj, _var_name, _name, _schema, _example_yaml_value):
    def f_put(body: schema_class):
        """---
    put:
      summary: Set {} setting to specified value
      tags:
        - config
      requestBody:
        required: true
        content:
          application/json:
            schema: {}
            example:
              value: {}
      responses:
        200:
          description: Successful request
          content:
            application/json:
              schema: EmptySchema
        {api_validation_error_response}
        """
        _obj = {"vars": vars, "vars.formatoptns": vars.formatoptns}[obj]
        if _var_name.startswith("@"):
            _obj[_var_name[1:]] = body.value
        else:
            setattr(_obj, _var_name, body.value)
        settingschanged()
        refresh_settings()
        return {}
    f_put.__doc__ = f_put.__doc__.format(_name, _schema, _example_yaml_value, api_validation_error_response=api_validation_error_response)
    return f_put

def create_config_endpoint(method="GET", schema="MemorySchema"):
    _name = globals()[schema].KoboldMeta.name
    _var_name = globals()[schema].KoboldMeta.var_name
    _route_name = globals()[schema].KoboldMeta.route_name
    _obj = globals()[schema].KoboldMeta.obj
    _example_yaml_value = globals()[schema].KoboldMeta.example_yaml_value
    _schema = schema
    f = _make_f_get(_obj, _var_name, _name, _schema, _example_yaml_value) if method == "GET" else _make_f_put(globals()[schema], _obj, _var_name, _name, _schema, _example_yaml_value)
    f.__name__ = f"{method.lower()}_config_{_name}"
    f = api_schema_wrap(f)
    for api in (api_v1,):
        f = api.route(f"/config/{_route_name}", methods=[method])(f)

class SoftPromptSettingSchema(KoboldSchema):
    value: str = fields.String(required=True, validate=[soft_prompt_validator, validate.Regexp(r"^[^/\\]*$")], metadata={"description": "Soft prompt name, or a string containing only whitespace for no soft prompt. If using the GET method and no soft prompt is loaded, this will always be the empty string."})

@api_v1.get("/config/soft_prompt")
@api_schema_wrap
def get_config_soft_prompt():
    """---
    get:
      summary: Retrieve the current soft prompt name
      tags:
        - config
      responses:
        200:
          description: Successful request
          content:
            application/json:
              schema: SoftPromptSettingSchema
              example:
                value: ""
    """
    return {"value": vars.spfilename.strip()}

class SoftPromptsListSchema(KoboldSchema):
    values: List[SoftPromptSettingSchema] = fields.List(fields.Nested(SoftPromptSettingSchema), required=True, metadata={"description": "Array of available softprompts."})

@api_v1.get("/config/soft_prompts_list")
@api_schema_wrap
def get_config_soft_prompts_list():
    """---
    get:
      summary: Retrieve all available softprompt filenames
      tags:
        - config
      responses:
        200:
          description: Successful request
          content:
            application/json:
              schema: SoftPromptsListSchema
              example:
                values: []
    """
    splist = []
    for sp in fileops.getspfiles(vars.modeldim):

        splist.append({"value":sp["filename"]})
    return {"values": splist}

@api_v1.put("/config/soft_prompt")
@api_schema_wrap
def put_config_soft_prompt(body: SoftPromptSettingSchema):
    """---
    put:
      summary: Set soft prompt by name
      tags:
        - config
      requestBody:
        required: true
        content:
          application/json:
            schema: SoftPromptSettingSchema
            example:
              value: ""
      responses:
        200:
          description: Successful request
          content:
            application/json:
              schema: EmptySchema
        {api_validation_error_response}
    """
    if vars.allowsp:
        spRequest(body.value)
        settingschanged()
    return {}

config_endpoint_schemas: List[Type[KoboldSchema]] = []

def config_endpoint_schema(c: Type[KoboldSchema]):
    config_endpoint_schemas.append(c)
    return c


@config_endpoint_schema
class MemorySettingSchema(KoboldSchema):
    value = fields.String(required=True)
    class KoboldMeta:
        route_name = "memory"
        obj = "vars"
        var_name = "memory"
        name = "memory"
        example_yaml_value = "Memory"

@config_endpoint_schema
class AuthorsNoteSettingSchema(KoboldSchema):
    value = fields.String(required=True)
    class KoboldMeta:
        route_name = "authors_note"
        obj = "vars"
        var_name = "authornote"
        name = "author's note"
        example_yaml_value = "''"

@config_endpoint_schema
class AuthorsNoteTemplateSettingSchema(KoboldSchema):
    value = fields.String(required=True)
    class KoboldMeta:
        route_name = "authors_note_template"
        obj = "vars"
        var_name = "authornotetemplate"
        name = "author's note template"
        example_yaml_value = "\"[Author's note: <|>]\""

@config_endpoint_schema
class TopKSamplingSettingSchema(KoboldSchema):
    value = fields.Integer(validate=validate.Range(min=0), required=True)
    class KoboldMeta:
        route_name = "top_k"
        obj = "vars"
        var_name = "top_k"
        name = "top-k sampling"
        example_yaml_value = "0"

@config_endpoint_schema
class TopASamplingSettingSchema(KoboldSchema):
    value = fields.Float(validate=validate.Range(min=0), required=True)
    class KoboldMeta:
        route_name = "top_a"
        obj = "vars"
        var_name = "top_a"
        name = "top-a sampling"
        example_yaml_value = "0.0"

@config_endpoint_schema
class TopPSamplingSettingSchema(KoboldSchema):
    value = fields.Float(validate=validate.Range(min=0, max=1), required=True)
    class KoboldMeta:
        route_name = "top_p"
        obj = "vars"
        var_name = "top_p"
        name = "top-p sampling"
        example_yaml_value = "0.9"

@config_endpoint_schema
class TailFreeSamplingSettingSchema(KoboldSchema):
    value = fields.Float(validate=validate.Range(min=0, max=1), required=True)
    class KoboldMeta:
        route_name = "tfs"
        obj = "vars"
        var_name = "tfs"
        name = "tail free sampling"
        example_yaml_value = "1.0"

@config_endpoint_schema
class TypicalSamplingSettingSchema(KoboldSchema):
    value = fields.Float(validate=validate.Range(min=0, max=1), required=True)
    class KoboldMeta:
        route_name = "typical"
        obj = "vars"
        var_name = "typical"
        name = "typical sampling"
        example_yaml_value = "1.0"

@config_endpoint_schema
class TemperatureSamplingSettingSchema(KoboldSchema):
    value = fields.Float(validate=validate.Range(min=0, min_inclusive=False), required=True)
    class KoboldMeta:
        route_name = "temperature"
        obj = "vars"
        var_name = "temp"
        name = "temperature"
        example_yaml_value = "0.5"

@config_endpoint_schema
class GensPerActionSettingSchema(KoboldSchema):
    value = fields.Integer(validate=validate.Range(min=0, max=5), required=True)
    class KoboldMeta:
        route_name = "n"
        obj = "vars"
        var_name = "numseqs"
        name = "Gens Per Action"
        example_yaml_value = "1"

@config_endpoint_schema
class MaxLengthSettingSchema(KoboldSchema):
    value = fields.Integer(validate=validate.Range(min=1, max=512), required=True)
    class KoboldMeta:
        route_name = "max_length"
        obj = "vars"
        var_name = "genamt"
        name = "max length"
        example_yaml_value = "80"

@config_endpoint_schema
class WorldInfoDepthSettingSchema(KoboldSchema):
    value = fields.Integer(validate=validate.Range(min=1, max=5), required=True)
    class KoboldMeta:
        route_name = "world_info_depth"
        obj = "vars"
        var_name = "widepth"
        name = "world info depth"
        example_yaml_value = "3"

@config_endpoint_schema
class AuthorsNoteDepthSettingSchema(KoboldSchema):
    value = fields.Integer(validate=validate.Range(min=1, max=5), required=True)
    class KoboldMeta:
        route_name = "authors_note_depth"
        obj = "vars"
        var_name = "andepth"
        name = "author's note depth"
        example_yaml_value = "3"

@config_endpoint_schema
class MaxContextLengthSettingSchema(KoboldSchema):
    value = fields.Integer(validate=validate.Range(min=512, max=2048), required=True)
    class KoboldMeta:
        route_name = "max_context_length"
        obj = "vars"
        var_name = "max_length"
        name = "max context length"
        example_yaml_value = "2048"

@config_endpoint_schema
class TrimIncompleteSentencesSettingsSchema(KoboldSchema):
    value = fields.Boolean(required=True)
    class KoboldMeta:
        route_name = "frmttriminc"
        obj = "vars.formatoptns"
        var_name = "@frmttriminc"
        name = "trim incomplete sentences (output formatting)"
        example_yaml_value = "false"

@config_endpoint_schema
class RemoveBlankLinesSettingsSchema(KoboldSchema):
    value = fields.Boolean(required=True)
    class KoboldMeta:
        route_name = "frmtrmblln"
        obj = "vars.formatoptns"
        var_name = "@frmtrmblln"
        name = "remove blank lines (output formatting)"
        example_yaml_value = "false"

@config_endpoint_schema
class RemoveSpecialCharactersSettingsSchema(KoboldSchema):
    value = fields.Boolean(required=True)
    class KoboldMeta:
        route_name = "frmtrmspch"
        obj = "vars.formatoptns"
        var_name = "@frmtrmspch"
        name = "remove special characters (output formatting)"
        example_yaml_value = "false"

@config_endpoint_schema
class SingleLineSettingsSchema(KoboldSchema):
    value = fields.Boolean(required=True)
    class KoboldMeta:
        route_name = "singleline"
        obj = "vars.formatoptns"
        var_name = "@singleline"
        name = "single line (output formatting)"
        example_yaml_value = "false"

@config_endpoint_schema
class AddSentenceSpacingSettingsSchema(KoboldSchema):
    value = fields.Boolean(required=True)
    class KoboldMeta:
        route_name = "frmtadsnsp"
        obj = "vars.formatoptns"
        var_name = "@frmtadsnsp"
        name = "add sentence spacing (input formatting)"
        example_yaml_value = "false"



for schema in config_endpoint_schemas:
    create_config_endpoint(schema=schema.__name__, method="GET")
    create_config_endpoint(schema=schema.__name__, method="PUT")


#==================================================================#
#  Final startup commands to launch Flask app
#==================================================================#
if __name__ == "__main__":

    general_startup()
    # Start flask & SocketIO
    logger.init("Flask", status="Starting")
    Session(app)
    logger.init_ok("Flask", status="OK")
    logger.init("Webserver", status="Starting")
    patch_transformers()
    #show_select_model_list()
    if vars.model == "" or vars.model is None:
        vars.model = "ReadOnly"
    load_model(initial_load=True)

    # Start Flask/SocketIO (Blocking, so this must be last method!)
    port = args.port if "port" in args and args.port is not None else 5000
    
    #socketio.run(app, host='0.0.0.0', port=port)
    if(vars.host):
        if(args.localtunnel):
            import subprocess, shutil
            localtunnel = subprocess.Popen([shutil.which('lt'), '-p', str(port), 'http'], stdout=subprocess.PIPE)
            attempts = 0
            while attempts < 10:
                try:
                    cloudflare = str(localtunnel.stdout.readline())
                    cloudflare = (re.search("(?P<url>https?:\/\/[^\s]+loca.lt)", cloudflare).group("url"))
                    break
                except:
                    attempts += 1
                    time.sleep(3)
                    continue
            if attempts == 10:
                print("LocalTunnel could not be created, falling back to cloudflare...")
                from flask_cloudflared import _run_cloudflared
                cloudflare = _run_cloudflared(port)
        elif(args.ngrok):
            from flask_ngrok import _run_ngrok
            cloudflare = _run_ngrok()
        elif(args.remote):
           from flask_cloudflared import _run_cloudflared
           cloudflare = _run_cloudflared(port)
        if(args.localtunnel or args.ngrok or args.remote):
            with open('cloudflare.log', 'w') as cloudflarelog:
                cloudflarelog.write("KoboldAI has finished loading and is available at the following link : " + cloudflare)
                logger.init_ok("Webserver", status="OK")
                logger.message(f"KoboldAI has finished loading and is available at the following link: {cloudflare}")
        else:
            logger.init_ok("Webserver", status="OK")
            logger.message(f"Webserver has started, you can now connect to this machine at port: {port}")
        vars.serverstarted = True
        socketio.run(app, host='0.0.0.0', port=port)
    else:
        if args.unblock:
            if not args.no_ui:
                try:
                    import webbrowser
                    webbrowser.open_new('http://localhost:{0}'.format(port))
                except:
                    pass
            logger.init_ok("Webserver", status="OK")
            logger.message(f"Webserver started! You may now connect with a browser at http://127.0.0.1:{port}")
            vars.serverstarted = True
            socketio.run(app, port=port, host='0.0.0.0')
        else:
            if not args.no_ui:
                try:
                    import webbrowser
                    webbrowser.open_new('http://localhost:{0}'.format(port))
                except:
                    pass
            logger.init_ok("Webserver", status="OK")
            logger.message(f"Webserver started! You may now connect with a browser at http://127.0.0.1:{port}")
            vars.serverstarted = True
            socketio.run(app, port=port)
    logger.init("Webserver", status="Closed")


else:
    general_startup()
    # Start flask & SocketIO
    logger.init("Flask", status="Starting")
    Session(app)
    logger.init_ok("Flask", status="OK")
    patch_transformers()
    #show_select_model_list()
    if vars.model == "" or vars.model is None:
        vars.model = "ReadOnly"
    load_model(initial_load=True)
    print("{0}\nServer started in WSGI mode!{1}".format(colors.GREEN, colors.END), flush=True)<|MERGE_RESOLUTION|>--- conflicted
+++ resolved
@@ -2520,7 +2520,6 @@
                             if(not isinstance(storage, torch_lazy_loader.LazyTensor)):
                                 dtype = storage.dtype
                             else:
-<<<<<<< HEAD
                                 dtype = storage.storage_type.dtype
                                 if(not isinstance(dtype, torch.dtype)):
                                     dtype = storage.storage_type(0).dtype
@@ -2571,7 +2570,7 @@
                                         map_data = json.load(f)
                                     filenames = set(map_data["weight_map"].values())
                                     # Save the pytorch_model.bin.index.json of a sharded model
-                                    shutil.move(utils.from_pretrained_index_filename, os.path.join("models/{}".format(vars.model.replace('/', '_')), transformers.modeling_utils.WEIGHTS_INDEX_NAME))
+                                    shutil.move(os.path.realpath(utils.from_pretrained_index_filename), os.path.join("models/{}".format(vars.model.replace('/', '_')), transformers.modeling_utils.WEIGHTS_INDEX_NAME))
                                     # Then save the pytorch_model-#####-of-#####.bin files
                                     for filename in filenames:
                                         shutil.move(os.path.realpath(huggingface_hub.hf_hub_download(vars.model, filename, revision=vars.revision, cache_dir="cache", local_files_only=True, legacy_cache_layout=legacy)), os.path.join("models/{}".format(vars.model.replace('/', '_')), filename))
@@ -2602,20 +2601,6 @@
                         generator = model.generate
                 elif(utils.HAS_ACCELERATE and __import__("breakmodel").disk_blocks > 0):
                     move_model_to_devices(model)
-=======
-                                with open(utils.from_pretrained_index_filename) as f:
-                                    map_data = json.load(f)
-                                filenames = set(map_data["weight_map"].values())
-                                # Save the pytorch_model.bin.index.json of a sharded model
-                                shutil.move(os.path.realpath(utils.from_pretrained_index_filename), os.path.join("models/{}".format(vars.model.replace('/', '_')), transformers.modeling_utils.WEIGHTS_INDEX_NAME))
-                                # Then save the pytorch_model-#####-of-#####.bin files
-                                for filename in filenames:
-                                    shutil.move(os.path.realpath(huggingface_hub.hf_hub_download(vars.model, filename, revision=vars.revision, cache_dir="cache", local_files_only=True, legacy_cache_layout=legacy)), os.path.join("models/{}".format(vars.model.replace('/', '_')), filename))
-                        shutil.rmtree("cache/")
-            
-            if(vars.hascuda):
-                if(vars.usegpu):
->>>>>>> d3ed1845
                     vars.modeldim = get_hidden_size_from_model(model)
                     generator = model.generate
                 else:
